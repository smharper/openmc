--- conflicted
+++ resolved
@@ -10,7 +10,6 @@
 import sys
 
 import numpy as np
-import h5py
 
 from openmc import Mesh, Filter, Trigger, Nuclide
 from openmc.cross import CrossScore, CrossNuclide, CrossFilter
@@ -303,10 +302,7 @@
             return None
 
         if not self._results_read:
-<<<<<<< HEAD
-=======
             import h5py
->>>>>>> ee5329ac
 
             # Open the HDF5 statepoint file
             f = h5py.File(self._sp_filename, 'r')
@@ -473,10 +469,6 @@
         # If the score is already in the Tally, don't add it again
         if score in self.scores:
             return
-<<<<<<< HEAD
-=======
-
->>>>>>> ee5329ac
         # Normal score strings
         if isinstance(score, basestring):
             self._scores.append(score.strip())
