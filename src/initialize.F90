--- conflicted
+++ resolved
@@ -648,15 +648,9 @@
               if (universe_dict % has_key(id)) then
                 lat % universes(j,k,m) = universe_dict % get_key(id)
               else
-<<<<<<< HEAD
-                message = "Invalid universe number " // trim(to_str(id)) &
-                     // " specified on lattice " // trim(to_str(lat % id))
-                call fatal_error()
-=======
                 call fatal_error("Invalid universe number " &
                      &// trim(to_str(id)) // " specified on lattice " &
                      &// trim(to_str(lat % id)))
->>>>>>> 11c490b8
               end if
             end do
           end do
@@ -675,15 +669,9 @@
               if (universe_dict % has_key(id)) then
                 lat % universes(j, k, m) = universe_dict % get_key(id)
               else
-<<<<<<< HEAD
-                message = "Invalid universe number " // trim(to_str(id)) &
-                     // " specified on lattice " // trim(to_str(lat % id))
-                call fatal_error()
-=======
                 call fatal_error("Invalid universe number " &
                      &// trim(to_str(id)) // " specified on lattice " &
                      &// trim(to_str(lat % id)))
->>>>>>> 11c490b8
               end if
             end do
           end do
