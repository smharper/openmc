--- conflicted
+++ resolved
@@ -671,29 +671,14 @@
       const auto& deriv {model::tally_derivs[tally.deriv_]};
       tallies_out << " Derivative " << deriv.id;
       switch (deriv.variable) {
-<<<<<<< HEAD
-      case DIFF_DENSITY:
+      case DerivativeVariable::DENSITY:
         tallies_out << " (density)\n";
         break;
-      case DIFF_NUCLIDE_DENSITY:
+      case DerivativeVariable::NUCLIDE_DENSITY:
         tallies_out << " (nuclide density)\n";
         break;
-      case DIFF_TEMPERATURE:
+      case DerivativeVariable::TEMPERATURE:
         tallies_out << " (temperature)\n";
-=======
-      case DerivativeVariable::DENSITY:
-        tallies_out << " Density derivative Material "
-          << std::to_string(deriv.diff_material) << "\n";
-        break;
-      case DerivativeVariable::NUCLIDE_DENSITY:
-        tallies_out << " Nuclide density derivative Material "
-          << std::to_string(deriv.diff_material) << "  Nuclide "
-          << data::nuclides[deriv.diff_nuclide]->name_ << "\n";
-        break;
-      case DerivativeVariable::TEMPERATURE:
-        tallies_out << " Temperature derivative Material "
-          << std::to_string(deriv.diff_material) << "\n";
->>>>>>> 2e2a269f
         break;
       default:
         fatal_error("Differential tally dependent variable for tally "
