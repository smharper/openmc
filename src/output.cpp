#include "openmc/output.h"

#include <algorithm>  // for transform, max
#include <cstring>  // for strlen
#include <ctime> // for time, localtime
#include <iomanip>  // for setw, setprecision, put_time
#include <ios> // for fixed, scientific, left
#include <iostream>
#include <fstream>
#include <sstream>
#include <unordered_map>
#include <utility> // for pair

#include <fmt/core.h>
#include <fmt/ostream.h>
#ifdef _OPENMP
#include <omp.h>
#endif
#include "xtensor/xview.hpp"

#include "openmc/capi.h"
#include "openmc/cell.h"
#include "openmc/constants.h"
#include "openmc/eigenvalue.h"
#include "openmc/error.h"
#include "openmc/geometry.h"
#include "openmc/lattice.h"
#include "openmc/math_functions.h"
#include "openmc/message_passing.h"
#include "openmc/mgxs_interface.h"
#include "openmc/nuclide.h"
#include "openmc/plot.h"
#include "openmc/reaction.h"
#include "openmc/settings.h"
#include "openmc/simulation.h"
#include "openmc/surface.h"
#include "openmc/tallies/derivative.h"
#include "openmc/tallies/filter.h"
#include "openmc/tallies/tally.h"
#include "openmc/tallies/tally_scoring.h"
#include "openmc/timer.h"

namespace openmc {

//==============================================================================

void title()
{
  fmt::print(
    "                                %%%%%%%%%%%%%%%\n"
    "                           %%%%%%%%%%%%%%%%%%%%%%%%\n"
    "                        %%%%%%%%%%%%%%%%%%%%%%%%%%%%%%\n"
    "                      %%%%%%%%%%%%%%%%%%%%%%%%%%%%%%%%%%\n"
    "                    %%%%%%%%%%%%%%%%%%%%%%%%%%%%%%%%%%%%%%\n"
    "                   %%%%%%%%%%%%%%%%%%%%%%%%%%%%%%%%%%%%%%%%\n"
    "                                    %%%%%%%%%%%%%%%%%%%%%%%%\n"
    "                                     %%%%%%%%%%%%%%%%%%%%%%%%\n"
    "                 ###############      %%%%%%%%%%%%%%%%%%%%%%%%\n"
    "                ##################     %%%%%%%%%%%%%%%%%%%%%%%\n"
    "                ###################     %%%%%%%%%%%%%%%%%%%%%%%\n"
    "                ####################     %%%%%%%%%%%%%%%%%%%%%%\n"
    "                #####################     %%%%%%%%%%%%%%%%%%%%%\n"
    "                ######################     %%%%%%%%%%%%%%%%%%%%\n"
    "                #######################     %%%%%%%%%%%%%%%%%%\n"
    "                 #######################     %%%%%%%%%%%%%%%%%\n"
    "                 ######################     %%%%%%%%%%%%%%%%%\n"
    "                  ####################     %%%%%%%%%%%%%%%%%\n"
    "                    #################     %%%%%%%%%%%%%%%%%\n"
    "                     ###############     %%%%%%%%%%%%%%%%\n"
    "                       ############     %%%%%%%%%%%%%%%\n"
    "                          ########     %%%%%%%%%%%%%%\n"
    "                                      %%%%%%%%%%%\n\n");

  // Write version information
  fmt::print(
    "                   | The OpenMC Monte Carlo Code\n"
    "         Copyright | 2011-2020 MIT and OpenMC contributors\n"
    "           License | http://openmc.readthedocs.io/en/latest/license.html\n"
    "           Version | {}.{}.{}{}\n", VERSION_MAJOR, VERSION_MINOR,
    VERSION_RELEASE, VERSION_DEV ? "-dev" : "");
#ifdef GIT_SHA1
  fmt::print("          Git SHA1 | {}\n", GIT_SHA1);
#endif

  // Write the date and time
  fmt::print("         Date/Time | {}\n", time_stamp());

#ifdef OPENMC_MPI
  // Write number of processors
  fmt::print("     MPI Processes | {}\n", mpi::n_procs);
#endif

#ifdef _OPENMP
  // Write number of OpenMP threads
  fmt::print("    OpenMP Threads | {}\n", omp_get_max_threads());
#endif
  std::cout << std::endl;
}

//==============================================================================

std::string
header(const char* msg) {
  // Determine how many times to repeat the '=' character.
  int n_prefix = (63 - strlen(msg)) / 2;
  int n_suffix = n_prefix;
  if ((strlen(msg) % 2) == 0) ++n_suffix;

  // Convert to uppercase.
  std::string upper(msg);
  std::transform(upper.begin(), upper.end(), upper.begin(), ::toupper);

  // Add ===>  <=== markers.
  std::stringstream out;
  out << ' ';
  for (int i = 0; i < n_prefix; i++) out << '=';
  out << ">     " << upper << "     <";
  for (int i = 0; i < n_suffix; i++) out << '=';

  return out.str();
}

std::string header(const std::string& msg) {return header(msg.c_str());}

void
header(const char* msg, int level) {
  auto out = header(msg);

  // Print header based on verbosity level.
  if (settings::verbosity >= level)
    std::cout << '\n' << out << "\n" << std::endl;
}

//==============================================================================

std::string time_stamp()
{
  std::stringstream ts;
  std::time_t t = std::time(nullptr);   // get time now
  ts << std::put_time(std::localtime(&t), "%Y-%m-%d %H:%M:%S");
  return ts.str();
}

//==============================================================================

extern "C" void print_particle(Particle* p)
{
  // Display particle type and ID.
  switch (p->type_) {
    case Particle::Type::neutron:
      fmt::print("Neutron ");
      break;
    case Particle::Type::photon:
      fmt::print("Photon ");
      break;
    case Particle::Type::electron:
      fmt::print("Electron ");
      break;
    case Particle::Type::positron:
      fmt::print("Positron ");
      break;
    default:
      fmt::print("Unknown Particle ");
  }
  fmt::print("{}\n", p->id_);

  // Display particle geometry hierarchy.
  for (auto i = 0; i < p->n_coord_; i++) {
    fmt::print("  Level {}\n", i);

    if (p->coord_[i].cell != C_NONE) {
      const Cell& c {*model::cells[p->coord_[i].cell]};
      fmt::print("    Cell             = {}\n", c.id_);
    }

    if (p->coord_[i].universe != C_NONE) {
      const Universe& u {*model::universes[p->coord_[i].universe]};
      fmt::print("    Universe         = {}\n", u.id_);
    }

    if (p->coord_[i].lattice != C_NONE) {
      const Lattice& lat {*model::lattices[p->coord_[i].lattice]};
      fmt::print("    Lattice          = {}\n", lat.id_);
      fmt::print("    Lattice position = ({},{},{})\n", p->coord_[i].lattice_x,
        p->coord_[i].lattice_y, p->coord_[i].lattice_z);
    }

    fmt::print("    r = {}\n", p->coord_[i].r);
    fmt::print("    u = {}\n", p->coord_[i].u);
  }

  // Display miscellaneous info.
  if (p->surface_ != 0) {
    const Surface& surf {*model::surfaces[std::abs(p->surface_)-1]};
    fmt::print("  Surface = {}\n", (p->surface_ > 0) ? surf.id_ : -surf.id_);
  }
  fmt::print("  Weight = {}\n", p->wgt_);
  if (settings::run_CE) {
    fmt::print("  Energy = {}\n", p->E_);
  } else {
    fmt::print("  Energy Group = {}\n", p->g_);
  }
  fmt::print("  Delayed Group = {}\n\n", p->delayed_group_);
}

//==============================================================================

void print_plot()
{
  header("PLOTTING SUMMARY", 5);
  if (settings::verbosity < 5) return;

  for (auto pl : model::plots) {
    // Plot id
    fmt::print("Plot ID: {}\n", pl.id_);
    // Plot filename
    fmt::print("Plot file: {}\n", pl.path_plot_);
    // Plot level
    fmt::print("Universe depth: {}\n", pl.level_);

    // Plot type
    if (PlotType::slice == pl.type_) {
      fmt::print("Plot Type: Slice\n");
    } else if (PlotType::voxel == pl.type_) {
      fmt::print("Plot Type: Voxel\n");
    }

    // Plot parameters
    fmt::print("Origin: {} {} {}\n", pl.origin_[0], pl.origin_[1], pl.origin_[2]);

    if (PlotType::slice == pl.type_) {
      fmt::print("Width: {:4} {:4}\n", pl.width_[0], pl.width_[1]);
    } else if (PlotType::voxel == pl.type_) {
      fmt::print("Width: {:4} {:4} {:4}\n", pl.width_[0], pl.width_[1],
        pl.width_[2]);
    }

    if (PlotColorBy::cells == pl.color_by_) {
      fmt::print("Coloring: Cells\n");
    } else if (PlotColorBy::mats == pl.color_by_) {
      fmt::print("Coloring: Materials\n");
    }

    if (PlotType::slice == pl.type_) {
      switch(pl.basis_) {
      case PlotBasis::xy:
        fmt::print("Basis: XY\n");
        break;
      case PlotBasis::xz:
        fmt::print("Basis: XZ\n");
        break;
      case PlotBasis::yz:
        fmt::print("Basis: YZ\n");
        break;
      }
      fmt::print("Pixels: {} {}\n", pl.pixels_[0], pl.pixels_[1]);
    } else if (PlotType::voxel == pl.type_) {
      fmt::print("Voxels: {} {} {}\n", pl.pixels_[0], pl.pixels_[1], pl.pixels_[2]);
    }

    fmt::print("\n");
  }
}

//==============================================================================

void
print_overlap_check()
{
  #ifdef OPENMC_MPI
    std::vector<int64_t> temp(model::overlap_check_count);
    MPI_Reduce(temp.data(), model::overlap_check_count.data(),
               model::overlap_check_count.size(), MPI_INT64_T,
               MPI_SUM, 0, mpi::intracomm);
  #endif

  if (mpi::master) {
    header("cell overlap check summary", 1);
    fmt::print(" Cell ID      No. Overlap Checks\n");

    std::vector<int32_t> sparse_cell_ids;
    for (int i = 0; i < model::cells.size(); i++) {
      fmt::print(" {:8}{:17}\n", model::cells[i]->id_, model::overlap_check_count[i]);
      if (model::overlap_check_count[i] < 10) {
        sparse_cell_ids.push_back(model::cells[i]->id_);
      }
    }

    fmt::print("\n There were {} cells with less than 10 overlap checks\n",
      sparse_cell_ids.size());
    for (auto id : sparse_cell_ids) {
      fmt::print(" {}", id);
    }
    fmt::print("\n");
  }
}

//==============================================================================

void print_usage()
{
  if (mpi::master) {
    fmt::print(
      "Usage: openmc [options] [directory]\n\n"
      "Options:\n"
      "  -c, --volume           Run in stochastic volume calculation mode\n"
      "  -g, --geometry-debug   Run with geometry debugging on\n"
      "  -n, --particles        Number of particles per generation\n"
      "  -p, --plot             Run in plotting mode\n"
      "  -r, --restart          Restart a previous run from a state point\n"
      "                         or a particle restart file\n"
      "  -s, --threads          Number of OpenMP threads\n"
      "  -t, --track            Write tracks for all particles\n"
      "  -e, --event            Run using event-based parallelism\n"
      "  -v, --version          Show version information\n"
      "  -h, --help             Show this message\n");
  }
}

//==============================================================================

void print_version()
{
  if (mpi::master) {
    fmt::print("OpenMC version {}.{}.{}\n", VERSION_MAJOR, VERSION_MINOR,
      VERSION_RELEASE);
#ifdef GIT_SHA1
    fmt::print("Git SHA1: {}\n", GIT_SHA1);
#endif
    fmt::print("Copyright (c) 2011-2019 Massachusetts Institute of "
      "Technology and OpenMC contributors\nMIT/X license at "
      "<http://openmc.readthedocs.io/en/latest/license.html>\n");
  }
}

//==============================================================================

void print_columns()
{
  if (settings::entropy_on) {
    fmt::print(
      "  Bat./Gen.      k       Entropy         Average k \n"
      "  =========   ========   ========   ====================\n");
  } else {
    fmt::print(
      "  Bat./Gen.      k            Average k\n"
      "  =========   ========   ====================\n");
  }
}

//==============================================================================

void print_generation()
{
  // Determine overall generation and number of active generations
  int i = overall_generation() - 1;
  int n = simulation::current_batch > settings::n_inactive ?
    settings::gen_per_batch*simulation::n_realizations + simulation::current_gen : 0;

  // write out information batch and option independent output
  auto batch_and_gen = std::to_string(simulation::current_batch) + "/" +
    std::to_string(simulation::current_gen);
  fmt::print("  {:>9}   {:8.5f}", batch_and_gen, simulation::k_generation[i]);

  // write out entropy info
  if (settings::entropy_on) {
    fmt::print("   {:8.5f}", simulation::entropy[i]);
  }

  if (n > 1) {
    fmt::print("   {:8.5f} +/-{:8.5f}", simulation::keff, simulation::keff_std);
  }
  std::cout << std::endl;
}

//==============================================================================

void print_batch_keff()
{
  // Determine overall generation and number of active generations
  int i = simulation::current_batch*settings::gen_per_batch - 1;
  int n = simulation::n_realizations*settings::gen_per_batch;

  // write out information batch and option independent output
  auto batch_and_gen = std::to_string(simulation::current_batch) + "/" +
    std::to_string(settings::gen_per_batch);
  fmt::print("  {:>9}   {:8.5f}", batch_and_gen, simulation::k_generation[i]);

  // write out entropy info
  if (settings::entropy_on) {
    fmt::print("   {:8.5f}", simulation::entropy[i]);
  }

  if (n > 1) {
    fmt::print("   {:8.5f} +/-{:8.5f}", simulation::keff, simulation::keff_std);
  }
  std::cout << std::endl;
}

//==============================================================================

void show_time(const char* label, double secs, int indent_level=0)
{
  int width = 33 - indent_level*2;
  fmt::print("{0:{1}} {2:<{3}} = {4:>10.4e} seconds\n",
    "", 2*indent_level, label, width, secs);
}

void show_rate(const char* label, double particles_per_sec)
{
  fmt::print(" {:<33} = {:.6} particles/second\n", label, particles_per_sec);
}

void print_runtime()
{
  using namespace simulation;

  // display header block
  header("Timing Statistics", 6);
  if (settings::verbosity < 6) return;

  // display time elapsed for various sections
  show_time("Total time for initialization", time_initialize.elapsed());
  show_time("Reading cross sections", time_read_xs.elapsed(), 1);
  show_time("Total time in simulation", time_inactive.elapsed() +
    time_active.elapsed());
  show_time("Time in transport only", time_transport.elapsed(), 1);
  if (settings::event_based) {
    show_time("Particle initialization", time_event_init.elapsed(), 2);
    show_time("XS lookups", time_event_calculate_xs.elapsed(), 2);
    show_time("Advancing", time_event_advance_particle.elapsed(), 2);
    show_time("Surface crossings", time_event_surface_crossing.elapsed(), 2);
    show_time("Collisions", time_event_collision.elapsed(), 2);
    show_time("Particle death", time_event_death.elapsed(), 2);
  }
  if (settings::run_mode == RunMode::EIGENVALUE) {
    show_time("Time in inactive batches", time_inactive.elapsed(), 1);
  }
  show_time("Time in active batches", time_active.elapsed(), 1);
  if (settings::run_mode == RunMode::EIGENVALUE) {
    show_time("Time synchronizing fission bank", time_bank.elapsed(), 1);
    show_time("Sampling source sites", time_bank_sample.elapsed(), 2);
    show_time("SEND/RECV source sites", time_bank_sendrecv.elapsed(), 2);
  } else {
    show_time("Time sampling source", time_sample_source.elapsed(), 1);
  }
  show_time("Time accumulating tallies", time_tallies.elapsed(), 1);
  show_time("Total time for finalization", time_finalize.elapsed());
  show_time("Total time elapsed", time_total.elapsed());

  // Calculate particle rate in active/inactive batches
  int n_active = simulation::current_batch - settings::n_inactive;
  double speed_inactive = 0.0;
  double speed_active;
  if (settings::restart_run) {
    if (simulation::restart_batch < settings::n_inactive) {
      speed_inactive = (settings::n_particles * (settings::n_inactive
        - simulation::restart_batch) * settings::gen_per_batch)
        / time_inactive.elapsed();
      speed_active = (settings::n_particles * n_active
        * settings::gen_per_batch) / time_active.elapsed();
    } else {
      speed_active = (settings::n_particles * (settings::n_batches
        - simulation::restart_batch) * settings::gen_per_batch)
        / time_active.elapsed();
    }
  } else {
    if (settings::n_inactive > 0) {
      speed_inactive = (settings::n_particles * settings::n_inactive
        * settings::gen_per_batch) / time_inactive.elapsed();
    }
    speed_active = (settings::n_particles * n_active * settings::gen_per_batch)
      / time_active.elapsed();
  }

  // display calculation rate
  if (!(settings::restart_run && (simulation::restart_batch >= settings::n_inactive))
      && settings::n_inactive > 0) {
    show_rate("Calculation Rate (inactive)", speed_inactive);
  }
  show_rate("Calculation Rate (active)", speed_active);
}

//==============================================================================

std::pair<double, double>
mean_stdev(const double* x, int n)
{
  double mean = x[static_cast<int>(TallyResult::SUM)] / n;
  double stdev = n > 1 ? std::sqrt(std::max(0.0, (
    x[static_cast<int>(TallyResult::SUM_SQ)]/n - mean*mean)/(n - 1))) : 0.0;
  return {mean, stdev};
}

//==============================================================================

void print_results()
{
  // display header block for results
  header("Results", 4);
  if (settings::verbosity < 4) return;

  // Calculate t-value for confidence intervals
  int n = simulation::n_realizations;
  double alpha, t_n1, t_n3;
  if (settings::confidence_intervals) {
    alpha = 1.0 - CONFIDENCE_LEVEL;
    t_n1 = t_percentile(1.0 - alpha/2.0, n - 1);
    t_n3 = t_percentile(1.0 - alpha/2.0, n - 3);
  } else {
    t_n1 = 1.0;
    t_n3 = 1.0;
  }

  // write global tallies
  const auto& gt = simulation::global_tallies;
  double mean, stdev;
  if (n > 1) {
    if (settings::run_mode == RunMode::EIGENVALUE) {
      std::tie(mean, stdev) = mean_stdev(&gt(GlobalTally::K_COLLISION, 0), n);
      fmt::print(" k-effective (Collision)     = {:.5f} +/- {:.5f}\n",
        mean, t_n1 * stdev);
      std::tie(mean, stdev) = mean_stdev(&gt(GlobalTally::K_TRACKLENGTH, 0), n);
      fmt::print(" k-effective (Track-length)  = {:.5f} +/- {:.5f}\n",
        mean, t_n1 * stdev);
      std::tie(mean, stdev) = mean_stdev(&gt(GlobalTally::K_ABSORPTION, 0), n);
      fmt::print(" k-effective (Absorption)    = {:.5f} +/- {:.5f}\n",
        mean, t_n1 * stdev);
      if (n > 3) {
        double k_combined[2];
        openmc_get_keff(k_combined);
        fmt::print(" Combined k-effective        = {:.5f} +/- {:.5f}\n",
          k_combined[0], k_combined[1]);
      }
    }
    std::tie(mean, stdev) = mean_stdev(&gt(GlobalTally::LEAKAGE, 0), n);
    fmt::print(" Leakage Fraction            = {:.5f} +/- {:.5f}\n",
      mean, t_n1 * stdev);
  } else {
    if (mpi::master) warning("Could not compute uncertainties -- only one "
      "active batch simulated!");

    if (settings::run_mode == RunMode::EIGENVALUE) {
      fmt::print(" k-effective (Collision)    = {:.5f}\n",
        gt(GlobalTally::K_COLLISION, TallyResult::SUM) / n);
      fmt::print(" k-effective (Track-length) = {:.5f}\n",
        gt(GlobalTally::K_TRACKLENGTH, TallyResult::SUM) / n);
      fmt::print(" k-effective (Absorption)   = {:.5f}\n",
        gt(GlobalTally::K_ABSORPTION, TallyResult::SUM) / n);
    }
    fmt::print(" Leakage Fraction           = {:.5f}\n",
      gt(GlobalTally::LEAKAGE, TallyResult::SUM) / n);
  }
  fmt::print("\n");
}

//==============================================================================

const std::unordered_map<int, const char*> score_names = {
  {SCORE_FLUX,               "Flux"},
  {SCORE_TOTAL,              "Total Reaction Rate"},
  {SCORE_SCATTER,            "Scattering Rate"},
  {SCORE_NU_SCATTER,         "Scattering Production Rate"},
  {SCORE_ABSORPTION,         "Absorption Rate"},
  {SCORE_FISSION,            "Fission Rate"},
  {SCORE_NU_FISSION,         "Nu-Fission Rate"},
  {SCORE_KAPPA_FISSION,      "Kappa-Fission Rate"},
  {SCORE_EVENTS,             "Events"},
  {SCORE_DECAY_RATE,         "Decay Rate"},
  {SCORE_DELAYED_NU_FISSION, "Delayed-Nu-Fission Rate"},
  {SCORE_PROMPT_NU_FISSION,  "Prompt-Nu-Fission Rate"},
  {SCORE_INVERSE_VELOCITY,   "Flux-Weighted Inverse Velocity"},
  {SCORE_FISS_Q_PROMPT,      "Prompt fission power"},
  {SCORE_FISS_Q_RECOV,       "Recoverable fission power"},
  {SCORE_CURRENT,            "Current"},
};

//! Create an ASCII output file showing all tally results.

void
write_tallies()
{
  if (model::tallies.empty()) return;

  // Open the tallies.out file.
  std::ofstream tallies_out;
  tallies_out.open("tallies.out", std::ios::out | std::ios::trunc);

  // Loop over each tally.
  for (auto i_tally = 0; i_tally < model::tallies.size(); ++i_tally) {
    const auto& tally {*model::tallies[i_tally]};

    // Write header block.
    std::string tally_header("TALLY " + std::to_string(tally.id_));
    if (!tally.name_.empty()) tally_header += ": " + tally.name_;
    fmt::print(tallies_out, "{}\n\n", header(tally_header));

    if (!tally.writable_) {
      fmt::print(tallies_out, " Internal\n\n");
      continue;
    }

    // Calculate t-value for confidence intervals
    double t_value = 1;
    if (settings::confidence_intervals) {
      auto alpha = 1 - CONFIDENCE_LEVEL;
      t_value = t_percentile(1 - alpha*0.5, tally.n_realizations_ - 1);
    }

    // Write derivative information.
    if (tally.deriv_ != C_NONE) {
      const auto& deriv {model::tally_derivs[tally.deriv_]};
      tallies_out << " Derivative " << deriv.id;
      switch (deriv.variable) {
      case DerivativeVariable::DENSITY:
<<<<<<< HEAD
        tallies_out << " (density)\n";
        break;
      case DerivativeVariable::NUCLIDE_DENSITY:
        tallies_out << " (nuclide density)\n";
        break;
      case DerivativeVariable::TEMPERATURE:
        tallies_out << " (temperature)\n";
=======
        fmt::print(tallies_out, " Density derivative Material {}\n",
          deriv.diff_material);
        break;
      case DerivativeVariable::NUCLIDE_DENSITY:
        fmt::print(tallies_out, " Nuclide density derivative Material {} Nuclide {}\n",
          deriv.diff_material, data::nuclides[deriv.diff_nuclide]->name_);
        break;
      case DerivativeVariable::TEMPERATURE:
        fmt::print(tallies_out, " Temperature derivative Material {}\n",
          deriv.diff_material);
>>>>>>> a10cc764
        break;
      default:
        fatal_error(fmt::format("Differential tally dependent variable for "
          "tally {} not defined in output.cpp", tally.id_));
      }
    }

    // Initialize Filter Matches Object
    std::vector<FilterMatch> filter_matches;
    // Allocate space for tally filter matches
    filter_matches.resize(model::tally_filters.size());

    // Loop over all filter bin combinations.
    auto filter_iter = FilterBinIter(tally, false, &filter_matches);
    auto end = FilterBinIter(tally, true, &filter_matches);
    for (; filter_iter != end; ++filter_iter) {
      auto filter_index = filter_iter.index_;

      // Print info about this combination of filter bins.  The stride check
      // prevents redundant output.
      int indent = 0;
      for (auto i = 0; i < tally.filters().size(); ++i) {
        if (filter_index % tally.strides(i) == 0) {
          auto i_filt = tally.filters(i);
          const auto& filt {*model::tally_filters[i_filt]};
          auto& match {filter_matches[i_filt]};
          fmt::print(tallies_out, "{0:{1}}{2}\n", "", indent + 1,
            filt.text_label(match.i_bin_));
        }
        indent += 2;
      }

      // Loop over all nuclide and score combinations.
      int score_index = 0;
      for (auto i_nuclide : tally.nuclides_) {
        // Write label for this nuclide bin.
        if (i_nuclide == -1) {
          fmt::print(tallies_out, "{0:{1}}Total Material\n", "", indent + 1);
        } else {
          if (settings::run_CE) {
            fmt::print(tallies_out, "{0:{1}}{2}\n", "", indent + 1,
              data::nuclides[i_nuclide]->name_);
          } else {
            fmt::print(tallies_out, "{0:{1}}{2}\n", "", indent + 1,
              data::mg.nuclides_[i_nuclide].name);
          }
        }

        // Write the score, mean, and uncertainty.
        indent += 2;
        for (auto score : tally.scores_) {
          std::string score_name = score > 0 ? reaction_name(score)
            : score_names.at(score);
          double mean, stdev;
          std::tie(mean, stdev) = mean_stdev(
            &tally.results_(filter_index, score_index, 0), tally.n_realizations_);
          fmt::print(tallies_out, "{0:{1}}{2:<36} {3:.6} +/- {4:.6}\n",
            "", indent + 1, score_name, mean, t_value * stdev);
          score_index += 1;
        }
        indent -= 2;
      }
    }
  }
}

} // namespace openmc<|MERGE_RESOLUTION|>--- conflicted
+++ resolved
@@ -613,7 +613,6 @@
       tallies_out << " Derivative " << deriv.id;
       switch (deriv.variable) {
       case DerivativeVariable::DENSITY:
-<<<<<<< HEAD
         tallies_out << " (density)\n";
         break;
       case DerivativeVariable::NUCLIDE_DENSITY:
@@ -621,18 +620,6 @@
         break;
       case DerivativeVariable::TEMPERATURE:
         tallies_out << " (temperature)\n";
-=======
-        fmt::print(tallies_out, " Density derivative Material {}\n",
-          deriv.diff_material);
-        break;
-      case DerivativeVariable::NUCLIDE_DENSITY:
-        fmt::print(tallies_out, " Nuclide density derivative Material {} Nuclide {}\n",
-          deriv.diff_material, data::nuclides[deriv.diff_nuclide]->name_);
-        break;
-      case DerivativeVariable::TEMPERATURE:
-        fmt::print(tallies_out, " Temperature derivative Material {}\n",
-          deriv.diff_material);
->>>>>>> a10cc764
         break;
       default:
         fatal_error(fmt::format("Differential tally dependent variable for "
