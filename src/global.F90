--- conflicted
+++ resolved
@@ -20,11 +20,7 @@
   use set_header,       only: SetInt
   use surface_header,   only: SurfaceContainer
   use source_header,    only: SourceDistribution
-<<<<<<< HEAD
-  use tally_header,     only: TallyObject, TallyResult, TallyDerivative
-=======
-  use tally_header,     only: TallyObject
->>>>>>> 2faef399
+  use tally_header,     only: TallyObject, TallyDerivative
   use trigger_header,   only: KTrigger
   use timer_header,     only: Timer
   use volume_header,    only: VolumeCalculation
