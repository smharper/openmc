--- conflicted
+++ resolved
@@ -1303,23 +1303,6 @@
         call fatal_error()
       end if
 
-<<<<<<< HEAD
-      ! Read lattice type
-      word = ''
-      if (check_for_node(node_lat, "type")) &
-        call get_node_value(node_lat, "type", word)
-      select case (to_lower(word))
-      case ('rect', 'rectangle', 'rectangular')
-        lat % type = LATTICE_RECT
-      case ('hex', 'hexagon', 'hexagonal')
-        lat % type = LATTICE_HEX
-      case default
-        message = "Invalid lattice type: " // trim(word)
-        call fatal_error()
-      end select
-
-=======
->>>>>>> 34f89ae7
       ! Read number of lattice cells in each dimension
       n = get_arraysize_integer(node_lat, "dimension")
       if (n == 2) then
@@ -1422,10 +1405,11 @@
       ! Read random translation limits if present.
       if (check_for_node(node_lat, "random_translate")) then
         n = get_arraysize_double(node_lat, "random_translate")
-        if (n /= lat % n_dimension) then
+        if ((n /=2 .and. .not. lat % is_3d) &
+            &.or. (n /= 3 .and. lat % is_3d)) then
           message = "The number of values in <random_translate> of lattice " &
-              &// trim(to_str(lat % id)) // " must equal the number of " &
-              &// "dimensions."
+              &// trim(to_str(lat % id)) // " must be 3 for a 3d lattice or " &
+              &// "2 for a 2d lattice."
           call fatal_error()
         else
           allocate(lat % rand_limits(n))
