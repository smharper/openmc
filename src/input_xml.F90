module input_xml

  use cmfd_input,       only: configure_cmfd
  use constants
  use dict_header,      only: DictIntInt, ElemKeyValueCI
  use error,            only: fatal_error, warning
  use geometry_header,  only: Cell, Surface, Lattice, RectLattice, HexLattice
  use global
  use list_header,      only: ListChar, ListReal
  use mesh_header,      only: StructuredMesh
  use output,           only: write_message
  use plot_header
  use random_lcg,       only: prn
  use string,           only: to_lower, to_str, str_to_int, str_to_real, &
                              starts_with, ends_with
  use tally_header,     only: TallyObject, TallyFilter
  use tally_initialize, only: add_tallies
  use xml_interface

  implicit none
  save

  type(DictIntInt) :: cells_in_univ_dict ! Used to count how many cells each
                                         ! universe contains

contains

!===============================================================================
! READ_INPUT_XML calls each of the separate subroutines for reading settings,
! geometry, materials, and tallies.
!===============================================================================

  subroutine read_input_xml()

    call read_settings_xml()
    if (run_mode /= MODE_PLOTTING) call read_cross_sections_xml()
    call read_geometry_xml()
    call read_materials_xml()
    call read_tallies_xml()
    if (cmfd_run) call configure_cmfd()

  end subroutine read_input_xml

!===============================================================================
! READ_SETTINGS_XML reads data from a settings.xml file and parses it, checking
! for errors and placing properly-formatted data in the right data structures
!===============================================================================

  subroutine read_settings_xml()

    character(MAX_LINE_LEN) :: temp_str
    integer :: i
    integer :: n
    integer :: coeffs_reqd
    integer :: temp_int
    integer :: temp_int_array3(3)
    integer, allocatable :: temp_int_array(:)
    integer(8) :: temp_long
    integer :: n_tracks
    logical :: file_exists
    character(MAX_FILE_LEN) :: env_variable
    character(MAX_WORD_LEN) :: type
    character(MAX_LINE_LEN) :: filename
    type(Node), pointer :: doc            => null()
    type(Node), pointer :: node_mode      => null()
    type(Node), pointer :: node_source    => null()
    type(Node), pointer :: node_dist      => null()
    type(Node), pointer :: node_cutoff    => null()
    type(Node), pointer :: node_entropy   => null()
    type(Node), pointer :: node_ufs       => null()
    type(Node), pointer :: node_sp        => null()
    type(Node), pointer :: node_output    => null()
    type(Node), pointer :: node_verb      => null()
    type(Node), pointer :: node_res_scat  => null()
    type(Node), pointer :: node_scatterer => null()
    type(NodeList), pointer :: node_scat_list => null()

    ! Display output message
    call write_message("Reading settings XML file...", 5)

    ! Check if settings.xml exists
    filename = trim(path_input) // "settings.xml"
    inquire(FILE=filename, EXIST=file_exists)
    if (.not. file_exists) then
      call fatal_error("Settings XML file '" // trim(filename) // "' does not &
           &exist! In order to run OpenMC, you first need a set of input files;&
           & at a minimum, this includes settings.xml, geometry.xml, and &
           &materials.xml. Please consult the user's guide at &
           &http://mit-crpg.github.io/openmc for further information.")
    end if

    ! Parse settings.xml file
    call open_xmldoc(doc, filename)

    ! Find cross_sections.xml file -- the first place to look is the
    ! settings.xml file. If no file is found there, then we check the
    ! CROSS_SECTIONS environment variable
    if (run_mode /= MODE_PLOTTING) then
      if (.not. check_for_node(doc, "cross_sections") .and. &
           run_mode /= MODE_PLOTTING) then
        ! No cross_sections.xml file specified in settings.xml, check
        ! environment variable
        call get_environment_variable("CROSS_SECTIONS", env_variable)
        if (len_trim(env_variable) == 0) then
          call fatal_error("No cross_sections.xml file was specified in &
               &settings.xml or in the CROSS_SECTIONS environment variable. &
               &OpenMC needs a cross_sections.xml file to identify where to &
               &find ACE cross section libraries. Please consult the user's &
               &guide at http://mit-crpg.github.io/openmc for information on &
               &how to set up ACE cross section libraries.")
        else
          path_cross_sections = trim(env_variable)
        end if
      else
        call get_node_value(doc, "cross_sections", path_cross_sections)
      end if
    end if

    ! Set output directory if a path has been specified on the <output_path>
    ! element
    if (check_for_node(doc, "output_path")) then
      call get_node_value(doc, "output_path", path_output)
      if (.not. ends_with(path_output, "/")) &
           path_output = trim(path_output) // "/"
    end if

    ! Make sure that either eigenvalue or fixed source was specified
    if (.not.check_for_node(doc, "eigenvalue") .and. &
         .not.check_for_node(doc, "fixed_source")) then
      call fatal_error("<eigenvalue> or <fixed_source> not specified.")
    end if

    ! Eigenvalue information
    if (check_for_node(doc, "eigenvalue")) then
      ! Set run mode
      if (run_mode == NONE) run_mode = MODE_EIGENVALUE

      ! Get pointer to eigenvalue XML block
      call get_node_ptr(doc, "eigenvalue", node_mode)

      ! Check number of particles
      if (.not.check_for_node(node_mode, "particles")) then
        call fatal_error("Need to specify number of particles per generation.")
      end if

      ! Get number of particles
      call get_node_value(node_mode, "particles", temp_long)

      ! If the number of particles was specified as a command-line argument, we
      ! don't set it here
      if (n_particles == 0) n_particles = temp_long

      ! Copy batch and generation information
      call get_node_value(node_mode, "batches", n_batches)
      call get_node_value(node_mode, "inactive", n_inactive)
      n_active = n_batches - n_inactive
      if (check_for_node(node_mode, "generations_per_batch")) then
        call get_node_value(node_mode, "generations_per_batch", gen_per_batch)
      end if

      ! Allocate array for batch keff and entropy
      allocate(k_generation(n_batches*gen_per_batch))
      allocate(entropy(n_batches*gen_per_batch))
      entropy = ZERO
    end if

    ! Fixed source calculation information
    if (check_for_node(doc, "fixed_source")) then
      ! Set run mode
      if (run_mode == NONE) run_mode = MODE_FIXEDSOURCE

      ! Get pointer to fixed_source XML block
      call get_node_ptr(doc, "fixed_source", node_mode)

      ! Check number of particles
      if (.not.check_for_node(node_mode, "particles")) then
        call fatal_error("Need to specify number of particles per batch.")
      end if

      ! Get number of particles
      call get_node_value(node_mode, "particles", temp_long)

      ! If the number of particles was specified as a command-line argument, we
      ! don't set it here
      if (n_particles == 0) n_particles = temp_long

      ! Copy batch information
      call get_node_value(node_mode, "batches", n_batches)
      n_active = n_batches
      n_inactive    = 0
      gen_per_batch = 1
    end if

    ! Check number of active batches, inactive batches, and particles
    if (n_active <= 0) then
      call fatal_error("Number of active batches must be greater than zero.")
    elseif (n_inactive < 0) then
      call fatal_error("Number of inactive batches must be non-negative.")
    elseif (n_particles <= 0) then
      call fatal_error("Number of particles must be greater than zero.")
    end if

    ! Copy random number seed if specified
    if (check_for_node(doc, "seed")) call get_node_value(doc, "seed", seed)

    ! Energy grid methods
    if (check_for_node(doc, "energy_grid")) then
      call get_node_value(doc, "energy_grid", temp_str)
    else
      temp_str = 'union'
    end if
    select case (trim(temp_str))
    case ('nuclide')
      grid_method = GRID_NUCLIDE
    case ('union')
      grid_method = GRID_UNION
    case ('lethargy')
      call fatal_error("Lethargy mapped energy grid not yet supported.")
    case default
      call fatal_error("Unknown energy grid method: " // trim(temp_str))
    end select

    ! Verbosity
    if (check_for_node(doc, "verbosity")) then
      call get_node_ptr(doc, "verbosity", node_verb)
      call get_node_value(node_verb, "value", verbosity)
    end if

    ! Number of OpenMP threads
    if (check_for_node(doc, "threads")) then
#ifdef _OPENMP
      if (n_threads == NONE) then
        call get_node_value(doc, "threads", n_threads)
        if (n_threads < 1) then
          call fatal_error("Invalid number of threads: " // to_str(n_threads))
        end if
        call omp_set_num_threads(n_threads)
      end if
#else
      if (master) call warning("Ignoring number of threads.")
#endif
    end if

    ! ==========================================================================
    ! EXTERNAL SOURCE

    ! Get pointer to source
    if (check_for_node(doc, "source")) then
      call get_node_ptr(doc, "source", node_source)
    else
      call fatal_error("No source specified in settings XML file.")
    end if

    ! Check if we want to write out source
    if (check_for_node(node_source, "write_initial")) then
      call get_node_value(node_source, "write_initial", temp_str)
      temp_str = to_lower(temp_str)
      if (trim(temp_str) == 'true' .or. trim(temp_str) == '1') &
           write_initial_source = .true.
    end if

    ! Check for external source file
    if (check_for_node(node_source, "file")) then
      ! Copy path of source file
      call get_node_value(node_source, "file", path_source)

      ! Check if source file exists
      inquire(FILE=path_source, EXIST=file_exists)
      if (.not. file_exists) then
        call fatal_error("Binary source file '" // trim(path_source) &
             &// "' does not exist!")
      end if

    else

      ! Spatial distribution for external source
      if (check_for_node(node_source, "space")) then

        ! Get pointer to spatial distribution
        call get_node_ptr(node_source, "space", node_dist)

        ! Check for type of spatial distribution
        type = ''
        if (check_for_node(node_dist, "type")) &
             call get_node_value(node_dist, "type", type)
        select case (to_lower(type))
        case ('box')
          external_source % type_space = SRC_SPACE_BOX
          coeffs_reqd = 6
        case ('fission')
          external_source % type_space = SRC_SPACE_FISSION
          coeffs_reqd = 6
        case ('point')
          external_source % type_space = SRC_SPACE_POINT
          coeffs_reqd = 3
        case default
          call fatal_error("Invalid spatial distribution for external source: "&
               &// trim(type))
        end select

        ! Determine number of parameters specified
        if (check_for_node(node_dist, "parameters")) then
          n = get_arraysize_double(node_dist, "parameters")
        else
          n = 0
        end if

        ! Read parameters for spatial distribution
        if (n < coeffs_reqd) then
          call fatal_error("Not enough parameters specified for spatial &
               &distribution of external source.")
        elseif (n > coeffs_reqd) then
          call fatal_error("Too many parameters specified for spatial &
               &distribution of external source.")
        elseif (n > 0) then
          allocate(external_source % params_space(n))
          call get_node_array(node_dist, "parameters", &
               external_source % params_space)
        end if
      else
        call fatal_error("No spatial distribution specified for external &
             &source.")
      end if

      ! Determine external source angular distribution
      if (check_for_node(node_source, "angle")) then

        ! Get pointer to angular distribution
        call get_node_ptr(node_source, "angle", node_dist)

        ! Check for type of angular distribution
        type = ''
        if (check_for_node(node_dist, "type")) &
             call get_node_value(node_dist, "type", type)
        select case (to_lower(type))
        case ('isotropic')
          external_source % type_angle = SRC_ANGLE_ISOTROPIC
          coeffs_reqd = 0
        case ('monodirectional')
          external_source % type_angle = SRC_ANGLE_MONO
          coeffs_reqd = 3
        case ('tabular')
          external_source % type_angle = SRC_ANGLE_TABULAR
        case default
          call fatal_error("Invalid angular distribution for external source: "&
               &// trim(type))
        end select

        ! Determine number of parameters specified
        if (check_for_node(node_dist, "parameters")) then
          n = get_arraysize_double(node_dist, "parameters")
        else
          n = 0
        end if

        ! Read parameters for angle distribution
        if (n < coeffs_reqd) then
          call fatal_error("Not enough parameters specified for angle &
               &distribution of external source.")
        elseif (n > coeffs_reqd) then
          call fatal_error("Too many parameters specified for angle &
               &distribution of external source.")
        elseif (n > 0) then
          allocate(external_source % params_angle(n))
          call get_node_array(node_dist, "parameters", &
               external_source % params_angle)
        end if
      else
        ! Set default angular distribution isotropic
        external_source % type_angle  = SRC_ANGLE_ISOTROPIC
      end if

      ! Determine external source energy distribution
      if (check_for_node(node_source, "energy")) then

        ! Get pointer to energy distribution
        call get_node_ptr(node_source, "energy", node_dist)

        ! Check for type of energy distribution
        type = ''
        if (check_for_node(node_dist, "type")) &
          call get_node_value(node_dist, "type", type)
        select case (to_lower(type))
        case ('monoenergetic')
          external_source % type_energy = SRC_ENERGY_MONO
          coeffs_reqd = 1
        case ('maxwell')
          external_source % type_energy = SRC_ENERGY_MAXWELL
          coeffs_reqd = 1
        case ('watt')
          external_source % type_energy = SRC_ENERGY_WATT
          coeffs_reqd = 2
        case ('tabular')
          external_source % type_energy = SRC_ENERGY_TABULAR
        case default
          call fatal_error("Invalid energy distribution for external source: " &
               &// trim(type))
        end select

        ! Determine number of parameters specified
        if (check_for_node(node_dist, "parameters")) then
          n = get_arraysize_double(node_dist, "parameters")
        else
          n = 0
        end if

        ! Read parameters for energy distribution
        if (n < coeffs_reqd) then
          call fatal_error("Not enough parameters specified for energy &
               &distribution of external source.")
        elseif (n > coeffs_reqd) then
          call fatal_error("Too many parameters specified for energy &
               &distribution of external source.")
        elseif (n > 0) then
          allocate(external_source % params_energy(n))
          call get_node_array(node_dist, "parameters", &
               external_source % params_energy)
        end if
      else
        ! Set default energy distribution to Watt fission spectrum
        external_source % type_energy = SRC_ENERGY_WATT
        allocate(external_source % params_energy(2))
        external_source % params_energy = (/ 0.988_8, 2.249_8 /)
      end if
    end if

    ! Survival biasing
    if (check_for_node(doc, "survival_biasing")) then
      call get_node_value(doc, "survival_biasing", temp_str)
      temp_str = to_lower(temp_str)
      if (trim(temp_str) == 'true' .or. trim(temp_str) == '1') &
           survival_biasing = .true.
    end if

    ! Probability tables
    if (check_for_node(doc, "ptables")) then
      call get_node_value(doc, "ptables", temp_str)
      temp_str = to_lower(temp_str)
      if (trim(temp_str) == 'false' .or. trim(temp_str) == '0') &
           urr_ptables_on = .false.
    end if

    ! Cutoffs
    if (check_for_node(doc, "cutoff")) then
      call get_node_ptr(doc, "cutoff", node_cutoff)
      call get_node_value(node_cutoff, "weight", weight_cutoff)
      call get_node_value(node_cutoff, "weight_avg", weight_survive)
    end if

    ! Particle trace
    if (check_for_node(doc, "trace")) then
      call get_node_array(doc, "trace", temp_int_array3)
      trace_batch    = temp_int_array3(1)
      trace_gen      = temp_int_array3(2)
      trace_particle = int(temp_int_array3(3), 8)
    end if

    ! Particle tracks
    if (check_for_node(doc, "track")) then
      ! Make sure that there are three values per particle
      n_tracks = get_arraysize_integer(doc, "track")
      if (mod(n_tracks, 3) /= 0) then
        call fatal_error("Number of integers specified in 'track' is not &
             &divisible by 3.  Please provide 3 integers per particle to be &
             &tracked.")
      end if

      ! Allocate space and get list of tracks
      allocate(temp_int_array(n_tracks))
      call get_node_array(doc, "track", temp_int_array)

      ! Reshape into track_identifiers
      allocate(track_identifiers(3, n_tracks/3))
      track_identifiers = reshape(temp_int_array, [3, n_tracks/3])
    end if

    ! Shannon Entropy mesh
    if (check_for_node(doc, "entropy")) then

      ! Get pointer to entropy node
      call get_node_ptr(doc, "entropy", node_entropy)

      ! Check to make sure enough values were supplied
      if (get_arraysize_double(node_entropy, "lower_left") /= 3) then
        call fatal_error("Need to specify (x,y,z) coordinates of lower-left &
             &corner of Shannon entropy mesh.")
      elseif (get_arraysize_double(node_entropy, "upper_right") /= 3) then
        call fatal_error("Need to specify (x,y,z) coordinates of upper-right &
             &corner of Shannon entropy mesh.")
      end if

      ! Allocate mesh object and coordinates on mesh
      allocate(entropy_mesh)
      allocate(entropy_mesh % lower_left(3))
      allocate(entropy_mesh % upper_right(3))
      allocate(entropy_mesh % width(3))

      ! Copy values
      call get_node_array(node_entropy, "lower_left", &
           entropy_mesh % lower_left)
      call get_node_array(node_entropy, "upper_right", &
           entropy_mesh % upper_right)

      ! Check on values provided
      if (.not. all(entropy_mesh % upper_right > entropy_mesh % lower_left)) &
           &then
        call fatal_error("Upper-right coordinate must be greater than &
             &lower-left coordinate for Shannon entropy mesh.")
      end if

      ! Check if dimensions were specified -- if not, they will be calculated
      ! automatically upon first entry into shannon_entropy
      if (check_for_node(node_entropy, "dimension")) then

        ! If so, make sure proper number of values were given
        if (get_arraysize_integer(node_entropy, "dimension") /= 3) then
          call fatal_error("Dimension of entropy mesh must be given as three &
               &integers.")
        end if

        ! Allocate dimensions
        entropy_mesh % n_dimension = 3
        allocate(entropy_mesh % dimension(3))

        ! Copy dimensions
        call get_node_array(node_entropy, "dimension", entropy_mesh % dimension)
        
        ! Calculate width
        entropy_mesh % width = (entropy_mesh % upper_right - &
             entropy_mesh % lower_left) / entropy_mesh % dimension
        
      end if

      ! Turn on Shannon entropy calculation
      entropy_on = .true.
    end if

    ! Uniform fission source weighting mesh
    if (check_for_node(doc, "uniform_fs")) then

      ! Get pointer to ufs node
      call get_node_ptr(doc, "uniform_fs", node_ufs)

      ! Check to make sure enough values were supplied
      if (get_arraysize_double(node_ufs, "lower_left") /= 3) then
        call fatal_error("Need to specify (x,y,z) coordinates of lower-left &
             &corner of UFS mesh.")
      elseif (get_arraysize_double(node_ufs, "upper_right") /= 3) then
        call fatal_error("Need to specify (x,y,z) coordinates of upper-right &
             &corner of UFS mesh.")
      elseif (get_arraysize_integer(node_ufs, "dimension") /= 3) then
        call fatal_error("Dimension of UFS mesh must be given as three &
             &integers.")
      end if

      ! Allocate mesh object and coordinates on mesh
      allocate(ufs_mesh)
      allocate(ufs_mesh % lower_left(3))
      allocate(ufs_mesh % upper_right(3))
      allocate(ufs_mesh % width(3))

      ! Allocate dimensions
      ufs_mesh % n_dimension = 3
      allocate(ufs_mesh % dimension(3))

      ! Copy dimensions
      call get_node_array(node_ufs, "dimension", ufs_mesh % dimension)

      ! Copy values
      call get_node_array(node_ufs, "lower_left", ufs_mesh % lower_left)
      call get_node_array(node_ufs, "upper_right", ufs_mesh % upper_right)

      ! Check on values provided
      if (.not. all(ufs_mesh % upper_right > ufs_mesh % lower_left)) then
        call fatal_error("Upper-right coordinate must be greater than &
             &lower-left coordinate for UFS mesh.")
      end if

      ! Calculate width
      ufs_mesh % width = (ufs_mesh % upper_right - &
           ufs_mesh % lower_left) / ufs_mesh % dimension

      ! Calculate volume fraction of each cell
      ufs_mesh % volume_frac = ONE/real(product(ufs_mesh % dimension),8)

      ! Turn on uniform fission source weighting
      ufs = .true.

      ! Allocate source_frac
      allocate(source_frac(1, ufs_mesh % dimension(1), &
           ufs_mesh % dimension(2), ufs_mesh % dimension(3)))
    end if

    ! Check if the user has specified to write state points
    if (check_for_node(doc, "state_point")) then

      ! Get pointer to state_point node
      call get_node_ptr(doc, "state_point", node_sp)

      ! Determine number of batches at which to store state points
      if (check_for_node(node_sp, "batches")) then
        n_state_points = get_arraysize_integer(node_sp, "batches")
      else
        n_state_points = 0
      end if

      if (n_state_points > 0) then
        ! User gave specific batches to write state points
        allocate(temp_int_array(n_state_points))
        call get_node_array(node_sp, "batches", temp_int_array)
        do i = 1, n_state_points
          call statepoint_batch % add(temp_int_array(i))
        end do
        deallocate(temp_int_array)
      elseif (check_for_node(node_sp, "interval")) then
        ! User gave an interval for writing state points
        call get_node_value(node_sp, "interval", temp_int)
        n_state_points = n_batches / temp_int
        do i = 1, n_state_points
          call statepoint_batch % add(temp_int * i)
        end do
      else
        ! If neither were specified, write state point at last batch
        n_state_points = 1
        call statepoint_batch % add(n_batches)
      end if
    else
      ! If no <state_point> tag was present, by default write state point at
      ! last batch only
      n_state_points = 1
      call statepoint_batch % add(n_batches)
    end if

    ! Check if the user has specified to write source points
    if (check_for_node(doc, "source_point")) then

      ! Get pointer to source_point node
      call get_node_ptr(doc, "source_point", node_sp)

      ! Determine number of batches at which to store source points
      if (check_for_node(node_sp, "batches")) then
        n_source_points = get_arraysize_integer(node_sp, "batches")
      else
        n_source_points = 0
      end if

      if (n_source_points > 0) then
        ! User gave specific batches to write source points
        allocate(temp_int_array(n_source_points))
        call get_node_array(node_sp, "batches", temp_int_array)
        do i = 1, n_source_points
          call sourcepoint_batch % add(temp_int_array(i))
        end do
        deallocate(temp_int_array)
      elseif (check_for_node(node_sp, "interval")) then
        ! User gave an interval for writing source points
        call get_node_value(node_sp, "interval", temp_int)
        n_source_points = n_batches / temp_int
        do i = 1, n_source_points
          call sourcepoint_batch % add(temp_int * i)
        end do
      else
        ! If neither were specified, write source points with state points
        n_source_points = n_state_points
        do i = 1, n_state_points
          call sourcepoint_batch % add(statepoint_batch % get_item(i))
        end do
      end if

      ! Check if the user has specified to write binary source file
      if (check_for_node(node_sp, "separate")) then
        call get_node_value(node_sp, "separate", temp_str)
        temp_str = to_lower(temp_str)
        if (trim(temp_str) == 'true' .or. &
             trim(temp_str) == '1') source_separate = .true.
      end if
      if (check_for_node(node_sp, "write")) then
        call get_node_value(node_sp, "write", temp_str)
        temp_str = to_lower(temp_str)
        if (trim(temp_str) == 'false' .or. &
             trim(temp_str) == '0') source_write = .false.
      end if
      if (check_for_node(node_sp, "overwrite_latest")) then
        call get_node_value(node_sp, "overwrite_latest", temp_str)
        temp_str = to_lower(temp_str)
        if (trim(temp_str) == 'true' .or. &
             trim(temp_str) == '1') then
          source_latest = .true.
          source_separate = .true.
        end if
      end if
    else
      ! If no <source_point> tag was present, by default we keep source bank in
      ! statepoint file and write it out at statepoints intervals
      source_separate = .false.
      n_source_points = n_state_points
      do i = 1, n_state_points
        call sourcepoint_batch % add(statepoint_batch % get_item(i))
      end do
    end if

    ! If source is not seperate and is to be written out in the statepoint file,
    ! make sure that the sourcepoint batch numbers are contained in the
    ! statepoint list
    if (.not. source_separate) then
      do i = 1, n_source_points
        if (.not. statepoint_batch % contains(sourcepoint_batch % &
            get_item(i))) then
          call fatal_error('Sourcepoint batches are not a subset&
               & of statepoint batches.')
        end if
      end do
    end if

    ! Check if the user has specified to not reduce tallies at the end of every
    ! batch
    if (check_for_node(doc, "no_reduce")) then
      call get_node_value(doc, "no_reduce", temp_str)
      temp_str = to_lower(temp_str)
      if (trim(temp_str) == 'true' .or. trim(temp_str) == '1') &
        reduce_tallies = .false.
    end if

    ! Check if the user has specified to use confidence intervals for
    ! uncertainties rather than standard deviations
    if (check_for_node(doc, "confidence_intervals")) then
      call get_node_value(doc, "confidence_intervals", temp_str)
      temp_str = to_lower(temp_str)
      if (trim(temp_str) == 'true' .or. &
           trim(temp_str) == '1') confidence_intervals = .true.
    end if

    ! Check for output options
    if (check_for_node(doc, "output")) then

      ! Get pointer to output node
      call get_node_ptr(doc, "output", node_output)

      ! Check for summary option
      if (check_for_node(node_output, "summary")) then
        call get_node_value(node_output, "summary", temp_str)
        temp_str = to_lower(temp_str)
        if (trim(temp_str) == 'true' .or. &
             trim(temp_str) == '1') output_summary = .true.
      end if

      ! Check for cross sections option
      if (check_for_node(node_output, "cross_sections")) then
        call get_node_value(node_output, "cross_sections", temp_str)
        temp_str = to_lower(temp_str)
        if (trim(temp_str) == 'true' .or. &
             trim(temp_str) == '1') output_xs = .true.
      end if

      ! Check for ASCII tallies output option
      if (check_for_node(node_output, "tallies")) then
        call get_node_value(node_output, "tallies", temp_str)
        temp_str = to_lower(temp_str)
        if (trim(temp_str) == 'false' .or. &
             trim(temp_str) == '0') output_tallies = .false.
      end if
    end if

    ! Check for cmfd run
    if (check_for_node(doc, "run_cmfd")) then
      call get_node_value(doc, "run_cmfd", temp_str)
      temp_str = to_lower(temp_str)
      if (trim(temp_str) == 'true' .or. trim(temp_str) == '1') then
        cmfd_run = .true.
      end if
    end if

    ! Resonance scattering parameters
    if (check_for_node(doc, "resonance_scattering")) then
      call get_node_ptr(doc, "resonance_scattering", node_res_scat)
      call get_node_list(node_res_scat, "scatterer", node_scat_list)

      ! check that a nuclide is specified
      if (get_list_size(node_scat_list) >= 1) then
        treat_res_scat = .true.
        n_res_scatterers_total = get_list_size(node_scat_list)

        ! store 0K info for resonant scatterers
        allocate(nuclides_0K(n_res_scatterers_total))
        do i = 1, n_res_scatterers_total
          call get_list_item(node_scat_list, i, node_scatterer)

          ! check to make sure a nuclide is specified
          if (.not. check_for_node(node_scatterer, "nuclide")) then
            call fatal_error("No nuclide specified for scatterer " &
                 &// trim(to_str(i)) // " in settings.xml file!")
          end if
          call get_node_value(node_scatterer, "nuclide", &
            nuclides_0K(i) % nuclide)

          if (check_for_node(node_scatterer, "method")) then
            call get_node_value(node_scatterer, "method", &
              nuclides_0K(i) % scheme)
          end if

          ! check to make sure xs name for which method is applied is given
          if (.not. check_for_node(node_scatterer, "xs_label")) then
            call fatal_error("Must specify the temperature dependent name of &
                 &scatterer " // trim(to_str(i)) &
                 &// " given in cross_sections.xml")
          end if
          call get_node_value(node_scatterer, "xs_label", &
            nuclides_0K(i) % name)

          ! check to make sure 0K xs name for which method is applied is given
          if (.not. check_for_node(node_scatterer, "xs_label_0K")) then
            call fatal_error("Must specify the 0K name of scatterer " &
                 &// trim(to_str(i)) // " given in cross_sections.xml")
          end if
          call get_node_value(node_scatterer, "xs_label_0K", &
            nuclides_0K(i) % name_0K)

          if (check_for_node(node_scatterer, "E_min")) then
            call get_node_value(node_scatterer, "E_min", &
              nuclides_0K(i) % E_min)
          end if

          ! check that E_min is non-negative
          if (nuclides_0K(i) % E_min < ZERO) then
            call fatal_error("Lower resonance scattering energy bound is &
                 &negative")
          end if

          if (check_for_node(node_scatterer, "E_max")) then
            call get_node_value(node_scatterer, "E_max", &
              nuclides_0K(i) % E_max)
          end if

          ! check that E_max is not less than E_min
          if (nuclides_0K(i) % E_max < nuclides_0K(i) % E_min) then
            call fatal_error("Lower resonance scattering energy bound exceeds &
                 &upper")
          end if

          nuclides_0K(i) % nuclide = trim(nuclides_0K(i) % nuclide)
          nuclides_0K(i) % scheme  = to_lower(trim(nuclides_0K(i) % scheme))
          nuclides_0K(i) % name    = trim(nuclides_0K(i) % name)
          nuclides_0K(i) % name_0K = trim(nuclides_0K(i) % name_0K)
        end do
      else
        call fatal_error("No resonant scatterers are specified within the &
             &resonance_scattering element in settings.xml")
      end if
    end if

    ! Natural element expansion option
    if (check_for_node(doc, "natural_elements")) then
      call get_node_value(doc, "natural_elements", temp_str)
      select case (to_lower(temp_str))
      case ('endf/b-vii.0')
        default_expand = ENDF_BVII0
      case ('endf/b-vii.1')
        default_expand = ENDF_BVII1
      case ('jeff-3.1.1')
        default_expand = JEFF_311
      case ('jeff-3.1.2')
        default_expand = JEFF_312
      case ('jeff-3.2')
        default_expand = JEFF_32
      case ('jendl-3.2')
        default_expand = JENDL_32
      case ('jendl-3.3')
        default_expand = JENDL_33
      case ('jendl-4.0')
        default_expand = JENDL_40
      case default
        call fatal_error("Unknown natural element expansion option: " &
             &// trim(temp_str))
      end select
    end if

    ! Close settings XML file
    call close_xmldoc(doc)

  end subroutine read_settings_xml

!===============================================================================
! READ_GEOMETRY_XML reads data from a geometry.xml file and parses it, checking
! for errors and placing properly-formatted data in the right data structures
!===============================================================================

  subroutine read_geometry_xml()

    integer :: i, j, k, m, i_x, i_a, input_index
    integer :: n
    integer :: n_x, n_y, n_z, n_rings, n_rlats, n_hlats
    integer :: universe_num
    integer :: n_cells_in_univ
    integer :: coeffs_reqd
    integer :: mid
    integer :: temp_int_array3(3)
    integer, allocatable :: temp_int_array(:)
    real(8) :: phi, theta, psi
    logical :: file_exists
    logical :: boundary_exists
    character(MAX_LINE_LEN) :: filename
    character(MAX_WORD_LEN) :: word
    type(Cell),     pointer :: c => null()
    type(Surface),  pointer :: s => null()
    class(Lattice), pointer :: lat => null()
    type(Node), pointer :: doc => null()
    type(Node), pointer :: node_cell => null()
    type(Node), pointer :: node_surf => null()
    type(Node), pointer :: node_lat => null()
    type(NodeList), pointer :: node_cell_list => null()
    type(NodeList), pointer :: node_surf_list => null()
    type(NodeList), pointer :: node_rlat_list => null()
    type(NodeList), pointer :: node_hlat_list => null()

    ! Display output message
    call write_message("Reading geometry XML file...", 5)

    ! ==========================================================================
    ! READ CELLS FROM GEOMETRY.XML

    ! Check if geometry.xml exists
    filename = trim(path_input) // "geometry.xml"
    inquire(FILE=filename, EXIST=file_exists)
    if (.not. file_exists) then
      call fatal_error("Geometry XML file '" // trim(filename) // "' does not &
           &exist!")
    end if

    ! Parse geometry.xml file
    call open_xmldoc(doc, filename)

    ! Get pointer to list of XML <cell>
    call get_node_list(doc, "cell", node_cell_list)

    ! Get number of <cell> tags
    n_cells = get_list_size(node_cell_list)

    ! Check for no cells
    if (n_cells == 0) then
      call fatal_error("No cells found in geometry.xml!")
    end if

    ! Allocate cells array
    allocate(cells(n_cells))

    if (check_overlaps) then
      allocate(overlap_check_cnt(n_cells))
      overlap_check_cnt = 0
    end if

    n_universes = 0
    do i = 1, n_cells
      c => cells(i)

      ! Get pointer to i-th cell node
      call get_list_item(node_cell_list, i, node_cell)

      ! Copy data into cells
      if (check_for_node(node_cell, "id")) then
        call get_node_value(node_cell, "id", c % id)
      else
        call fatal_error("Must specify id of cell in geometry XML file.")
      end if
      if (check_for_node(node_cell, "universe")) then
        call get_node_value(node_cell, "universe", c % universe)
      else
        c % universe = NONE
      end if
      if (check_for_node(node_cell, "fill")) then
        call get_node_value(node_cell, "fill", c % fill)
      else
        c % fill = NONE
      end if

      ! Check to make sure 'id' hasn't been used
      if (cell_dict % has_key(c % id)) then
        call fatal_error("Two or more cells use the same unique ID: " &
             &// to_str(c % id))
      end if

      ! Read material
      word = ''
      if (check_for_node(node_cell, "material")) &
        call get_node_value(node_cell, "material", word)
      select case(to_lower(word))
      case ('void')
        c % material = MATERIAL_VOID

      case ('')
        ! This case is called if no material was specified
        c % material = NONE

      case default
        c % material = int(str_to_int(word), 4)

        ! Check for error
        if (c % material == ERROR_INT) then
          call fatal_error("Invalid material specified on cell " &
               &// to_str(c % id))
        end if
      end select

      ! Check to make sure that either material or fill was specified
      if (c % material == NONE .and. c % fill == NONE) then
        call fatal_error("Neither material nor fill was specified for cell " &
             &// trim(to_str(c % id)))
      end if

      ! Check to make sure that both material and fill haven't been
      ! specified simultaneously
      if (c % material /= NONE .and. c % fill /= NONE) then
        call fatal_error("Cannot specify material and fill simultaneously")
      end if

      ! Check to make sure that surfaces were specified
      if (.not. check_for_node(node_cell, "surfaces")) then
        call fatal_error("No surfaces specified for cell " &
             &// trim(to_str(c % id)))
      end if

      ! Allocate array for surfaces and copy
      n = get_arraysize_integer(node_cell, "surfaces")
      c % n_surfaces = n
      allocate(c % surfaces(n))
      call get_node_array(node_cell, "surfaces", c % surfaces)

      ! Rotation matrix
      if (check_for_node(node_cell, "rotation")) then
        ! Rotations can only be applied to cells that are being filled with
        ! another universe
        if (c % fill == NONE) then
          call fatal_error("Cannot apply a rotation to cell " // trim(to_str(&
               &c % id)) // " because it is not filled with another universe")
        end if

        ! Read number of rotation parameters
        n = get_arraysize_double(node_cell, "rotation")
        if (n /= 3) then
          call fatal_error("Incorrect number of rotation parameters on cell " &
               &// to_str(c % id))
        end if

        ! Copy rotation angles in x,y,z directions
        call get_node_array(node_cell, "rotation", temp_int_array3)
        phi   = -temp_int_array3(1) * PI/180.0_8
        theta = -temp_int_array3(2) * PI/180.0_8
        psi   = -temp_int_array3(3) * PI/180.0_8

        ! Calculate rotation matrix based on angles given
        allocate(c % rotation(3,3))
        c % rotation = reshape((/ &
             cos(theta)*cos(psi), cos(theta)*sin(psi), -sin(theta), &
             -cos(phi)*sin(psi) + sin(phi)*sin(theta)*cos(psi), &
             cos(phi)*cos(psi) + sin(phi)*sin(theta)*sin(psi), &
             sin(phi)*cos(theta), &
             sin(phi)*sin(psi) + cos(phi)*sin(theta)*cos(psi), &
             -sin(phi)*cos(psi) + cos(phi)*sin(theta)*sin(psi), &
             cos(phi)*cos(theta) /), (/ 3,3 /))
      end if

      ! Translation vector
      if (check_for_node(node_cell, "translation")) then
        ! Translations can only be applied to cells that are being filled with
        ! another universe
        if (c % fill == NONE) then
          call fatal_error("Cannot apply a translation to cell " &
               &// trim(to_str(c % id)) // " because it is not filled with &
               &another universe")
        end if

        ! Read number of translation parameters
        n = get_arraysize_double(node_cell, "translation")
        if (n /= 3) then
          call fatal_error("Incorrect number of translation parameters on &
               &cell " // to_str(c % id))
        end if

        ! Copy translation vector
        allocate(c % translation(3))
        call get_node_array(node_cell, "translation", c % translation)
      end if

      ! Add cell to dictionary
      call cell_dict % add_key(c % id, i)

      ! For cells, we also need to check if there's a new universe --
      ! also for every cell add 1 to the count of cells for the
      ! specified universe
      universe_num = c % universe
      if (.not. cells_in_univ_dict % has_key(universe_num)) then
        n_universes = n_universes + 1
        n_cells_in_univ = 1
        call universe_dict % add_key(universe_num, n_universes)
      else
        n_cells_in_univ = 1 + cells_in_univ_dict % get_key(universe_num)
      end if
      call cells_in_univ_dict % add_key(universe_num, n_cells_in_univ)

    end do

    ! ==========================================================================
    ! READ SURFACES FROM GEOMETRY.XML

    ! This variable is used to check whether at least one boundary condition was
    ! applied to a surface
    boundary_exists = .false.

    ! get pointer to list of xml <surface>
    call get_node_list(doc, "surface", node_surf_list)

    ! Get number of <surface> tags
    n_surfaces = get_list_size(node_surf_list)

    ! Check for no surfaces
    if (n_surfaces == 0) then
      call fatal_error("No surfaces found in geometry.xml!")
    end if

    ! Allocate cells array
    allocate(surfaces(n_surfaces))

    do i = 1, n_surfaces
      s => surfaces(i)

      ! Get pointer to i-th surface node
      call get_list_item(node_surf_list, i, node_surf)

      ! Copy data into cells
      if (check_for_node(node_surf, "id")) then
        call get_node_value(node_surf, "id", s % id)
      else
        call fatal_error("Must specify id of surface in geometry XML file.")
      end if

      ! Check to make sure 'id' hasn't been used
      if (surface_dict % has_key(s % id)) then
        call fatal_error("Two or more surfaces use the same unique ID: " &
             &// to_str(s % id))
      end if

      ! Copy and interpret surface type
      word = ''
      if (check_for_node(node_surf, "type")) &
        call get_node_value(node_surf, "type", word)
      select case(to_lower(word))
      case ('x-plane')
        s % type = SURF_PX
        coeffs_reqd  = 1
      case ('y-plane')
        s % type = SURF_PY
        coeffs_reqd  = 1
      case ('z-plane')
        s % type = SURF_PZ
        coeffs_reqd  = 1
      case ('plane')
        s % type = SURF_PLANE
        coeffs_reqd  = 4
      case ('x-cylinder')
        s % type = SURF_CYL_X
        coeffs_reqd  = 3
      case ('y-cylinder')
        s % type = SURF_CYL_Y
        coeffs_reqd  = 3
      case ('z-cylinder')
        s % type = SURF_CYL_Z
        coeffs_reqd  = 3
      case ('sphere')
        s % type = SURF_SPHERE
        coeffs_reqd  = 4
      case ('x-cone')
        s % type = SURF_CONE_X
        coeffs_reqd  = 4
      case ('y-cone')
        s % type = SURF_CONE_Y
        coeffs_reqd  = 4
      case ('z-cone')
        s % type = SURF_CONE_Z
        coeffs_reqd  = 4
      case default
        call fatal_error("Invalid surface type: " // trim(word))
      end select

      ! Check to make sure that the proper number of coefficients
      ! have been specified for the given type of surface. Then copy
      ! surface coordinates.

      n = get_arraysize_double(node_surf, "coeffs")
      if (n < coeffs_reqd) then
        call fatal_error("Not enough coefficients specified for surface: " &
             &// trim(to_str(s % id)))
      elseif (n > coeffs_reqd) then
        call fatal_error("Too many coefficients specified for surface: " &
             &// trim(to_str(s % id)))
      else
        allocate(s % coeffs(n))
        call get_node_array(node_surf, "coeffs", s % coeffs)
      end if

      ! Boundary conditions
      word = ''
      if (check_for_node(node_surf, "boundary")) &
        call get_node_value(node_surf, "boundary", word)
      select case (to_lower(word))
      case ('transmission', 'transmit', '')
        s % bc = BC_TRANSMIT
      case ('vacuum')
        s % bc = BC_VACUUM
        boundary_exists = .true.
      case ('reflective', 'reflect', 'reflecting')
        s % bc = BC_REFLECT
        boundary_exists = .true.
      case default
        call fatal_error("Unknown boundary condition '" // trim(word) // &
             &"' specified on surface " // trim(to_str(s % id)))
      end select

      ! Add surface to dictionary
      call surface_dict % add_key(s % id, i)

    end do

    ! Check to make sure a boundary condition was applied to at least one
    ! surface
    if (.not. boundary_exists) then
      call fatal_error("No boundary conditions were applied to any surfaces!")
    end if

    ! ==========================================================================
    ! READ LATTICES FROM GEOMETRY.XML

    ! Get pointer to list of XML <lattice>
    call get_node_list(doc, "lattice", node_rlat_list)
    call get_node_list(doc, "hex_lattice", node_hlat_list)

    ! Allocate lattices array
    n_rlats = get_list_size(node_rlat_list)
    n_hlats = get_list_size(node_hlat_list)
    n_lattices = n_rlats + n_hlats
    allocate(lattices(n_lattices))

    RECT_LATTICES: do i = 1, n_rlats
      allocate(RectLattice::lattices(i) % obj)
      lat => lattices(i) % obj
      select type(lat)
      type is (RectLattice)

      ! Get pointer to i-th lattice
      call get_list_item(node_rlat_list, i, node_lat)

      ! ID of lattice
      if (check_for_node(node_lat, "id")) then
        call get_node_value(node_lat, "id", lat % id)
      else
        call fatal_error("Must specify id of lattice in geometry XML file.")
      end if

      ! Check to make sure 'id' hasn't been used
      if (lattice_dict % has_key(lat % id)) then
        call fatal_error("Two or more lattices use the same unique ID: " &
             &// to_str(lat % id))
      end if

      ! Read number of lattice cells in each dimension
      n = get_arraysize_integer(node_lat, "dimension")
      if (n == 2) then
        call get_node_array(node_lat, "dimension", lat % n_cells(1:2))
        lat % n_cells(3) = 1
        lat % is_3d = .false.
      else if (n == 3) then
        call get_node_array(node_lat, "dimension", lat % n_cells)
        lat % is_3d = .true.
      else
<<<<<<< HEAD
        message = "Rectangular lattice must be two or three dimensions."
        call fatal_error()
=======
        call fatal_error("Rectangular lattice must be two or three dimensions.")
>>>>>>> 11c490b8
      end if

      ! Read lattice lower-left location
      if (get_arraysize_double(node_lat, "lower_left") /= n) then
<<<<<<< HEAD
        message = "Number of entries on <lower_left> must be the same as &
             &the number of entries on <dimension>."
        call fatal_error()
=======
        call fatal_error("Number of entries on <lower_left> must be the same &
             &as the number of entries on <dimension>.")
>>>>>>> 11c490b8
      end if

      allocate(lat % lower_left(n))
      call get_node_array(node_lat, "lower_left", lat % lower_left)

      ! Read lattice pitches.
      ! TODO: Remove this deprecation warning in a future release.
      if (check_for_node(node_lat, "width")) then
<<<<<<< HEAD
        message = "The use of 'width' is deprecated and will be disallowed in &
            &a future release.  Use 'pitch' instead.  The utility openmc/src/&
            &utils/update_lattices.py can be used to automatically update &
            &geometry.xml files."
        call warning(deprecation=.true.)
        if (get_arraysize_double(node_lat, "width") /= n) then
          message = "Number of entries on <pitch> must be the same as &
               &the number of entries on <dimension>."
          call fatal_error()
        end if

      else if (get_arraysize_double(node_lat, "pitch") /= n) then
        message = "Number of entries on <pitch> must be the same as &
             &the number of entries on <dimension>."
        call fatal_error()
      end if

=======
        call warning("The use of 'width' is deprecated and will be disallowed &
             &in a future release.  Use 'pitch' instead.  The utility openmc/&
             &src/utils/update_lattices.py can be used to automatically update &
             &geometry.xml files.", deprecation=.true.)
        if (get_arraysize_double(node_lat, "width") /= n) then
          call fatal_error("Number of entries on <pitch> must be the same as &
               &the number of entries on <dimension>.")
        end if

      else if (get_arraysize_double(node_lat, "pitch") /= n) then
        call fatal_error("Number of entries on <pitch> must be the same as &
             &the number of entries on <dimension>.")
      end if

>>>>>>> 11c490b8
      allocate(lat % pitch(n))
      ! TODO: Remove the 'width' code in a future release.
      if (check_for_node(node_lat, "width")) then
        call get_node_array(node_lat, "width", lat % pitch)
      else
        call get_node_array(node_lat, "pitch", lat % pitch)
<<<<<<< HEAD
      end if

      ! TODO: Remove deprecation warning in a future release.
      if (check_for_node(node_lat, "type")) then
        message = "The use of 'type' is no longer needed.  The utility &
            &openmc/src/utils/update_lattices.py can be used to automatically &
            &update geometry.xml files."
        call warning(deprecation=.true.)
      end if

=======
      end if

      ! TODO: Remove deprecation warning in a future release.
      if (check_for_node(node_lat, "type")) then
        call warning("The use of 'type' is no longer needed.  The utility &
             &openmc/src/utils/update_lattices.py can be used to automatically &
             &update geometry.xml files.", deprecation=.true.)
      end if

>>>>>>> 11c490b8
      ! Copy number of dimensions
      n_x = lat % n_cells(1)
      n_y = lat % n_cells(2)
      n_z = lat % n_cells(3)
      allocate(lat % universes(n_x, n_y, n_z))

      ! Check that number of universes matches size
      n = get_arraysize_integer(node_lat, "universes")
      if (n /= n_x*n_y*n_z) then
        call fatal_error("Number of universes on <universes> does not match &
             &size of lattice " // trim(to_str(lat % id)) // ".")
      end if

      allocate(temp_int_array(n))
      call get_node_array(node_lat, "universes", temp_int_array)

      ! Read universes
      do m = 1, n_z
        do k = 0, n_y - 1
          do j = 1, n_x
            lat % universes(j, n_y - k, m) = &
                &temp_int_array(j + n_x*k + n_x*n_y*(m-1))
          end do
        end do
      end do
      deallocate(temp_int_array)

      ! Read material for area outside lattice
      lat % outside = MATERIAL_VOID
      if (check_for_node(node_lat, "outside")) then
        call get_node_value(node_lat, "outside", mid)
        if (mid == 0 .or. mid == MATERIAL_VOID) then
          lat % outside = MATERIAL_VOID
        else
          lat % outside = mid
        end if
      end if

      ! Read random translation limits if present.
      if (check_for_node(node_lat, "random_translate")) then
        n = get_arraysize_double(node_lat, "random_translate")
        if ((n /=2 .and. .not. lat % is_3d) &
            &.or. (n /= 3 .and. lat % is_3d)) then
          message = "The number of values in <random_translate> of lattice " &
              &// trim(to_str(lat % id)) // " must be 3 for a 3d lattice or " &
              &// "2 for a 2d lattice."
          call fatal_error()
        else
          allocate(lat % rand_limits(n))
          call get_node_array(node_lat, "random_translate", lat % rand_limits)
        end if
      end if

      ! Add lattice to dictionary
      call lattice_dict % add_key(lat % id, i)

      end select
    end do RECT_LATTICES

    HEX_LATTICES: do i = 1, n_hlats
      allocate(HexLattice::lattices(n_rlats + i) % obj)
      lat => lattices(n_rlats + i) % obj
      select type (lat)
      type is (HexLattice)

      ! Get pointer to i-th lattice
      call get_list_item(node_hlat_list, i, node_lat)

      ! ID of lattice
      if (check_for_node(node_lat, "id")) then
        call get_node_value(node_lat, "id", lat % id)
      else
<<<<<<< HEAD
        message = "Must specify id of lattice in geometry XML file."
        call fatal_error()
=======
        call fatal_error("Must specify id of lattice in geometry XML file.")
>>>>>>> 11c490b8
      end if

      ! Check to make sure 'id' hasn't been used
      if (lattice_dict % has_key(lat % id)) then
<<<<<<< HEAD
        message = "Two or more lattices use the same unique ID: " // &
             to_str(lat % id)
        call fatal_error()
=======
        call fatal_error("Two or more lattices use the same unique ID: " &
             &// to_str(lat % id))
>>>>>>> 11c490b8
      end if

      ! Read number of lattice cells in each dimension
      call get_node_value(node_lat, "n_rings", lat % n_rings)
      if (check_for_node(node_lat, "n_axial")) then
        call get_node_value(node_lat, "n_axial", lat % n_axial)
        lat % is_3d = .true.
      else
        lat % n_axial = 1
        lat % is_3d = .false.
      end if

      ! Read lattice lower-left location
      n = get_arraysize_double(node_lat, "center")
      if (lat % is_3d .and. n /= 3) then
<<<<<<< HEAD
        message = "A hexagonal lattice with <n_axial> must have <center> &
            &specified by 3 numbers."
        call fatal_error()
      else if ((.not. lat % is_3d) .and. n /= 2) then
        message = "A hexagonal lattice without <n_axial> must have <center> &
            &specified by 2 numbers."
        call fatal_error()
=======
        call fatal_error("A hexagonal lattice with <n_axial> must have &
             &<center> specified by 3 numbers.")
      else if ((.not. lat % is_3d) .and. n /= 2) then
        call fatal_error("A hexagonal lattice without <n_axial> must have &
             &<center> specified by 2 numbers.")
>>>>>>> 11c490b8
      end if

      allocate(lat % center(n))
      call get_node_array(node_lat, "center", lat % center)

      ! Read lattice pitches
      n = get_arraysize_double(node_lat, "pitch")
      if (lat % is_3d .and. n /= 2) then
<<<<<<< HEAD
        message = "A hexagonal lattice with <n_axial> must have <pitch> &
            &specified by 2 numbers."
        call fatal_error()
      else if ((.not. lat % is_3d) .and. n /= 1) then
        message = "A hexagonal lattice without <n_axial> must have <pitch> &
            &specified by 1 number."
        call fatal_error()
=======
        call fatal_error("A hexagonal lattice with <n_axial> must have <pitch> &
              &specified by 2 numbers.")
      else if ((.not. lat % is_3d) .and. n /= 1) then
        call fatal_error("A hexagonal lattice without <n_axial> must have &
             &<pitch> specified by 1 number.")
>>>>>>> 11c490b8
      end if

      allocate(lat % pitch(n))
      call get_node_array(node_lat, "pitch", lat % pitch)

      ! Copy number of dimensions
      n_rings = lat % n_rings
      n_z = lat % n_axial
      allocate(lat % universes(2*n_rings - 1, 2*n_rings - 1, n_z))

      ! Check that number of universes matches size
      n = get_arraysize_integer(node_lat, "universes")
      if (n /= (3*n_rings**2 - 3*n_rings + 1)*n_z) then
<<<<<<< HEAD
        message = "Number of universes on <universes> does not match size of &
             &lattice " // trim(to_str(lat % id)) // "."
        call fatal_error()
=======
        call fatal_error("Number of universes on <universes> does not match &
             &size of lattice " // trim(to_str(lat % id)) // ".")
>>>>>>> 11c490b8
      end if

      allocate(temp_int_array(n))
      call get_node_array(node_lat, "universes", temp_int_array)

      ! Read universes
<<<<<<< HEAD
      ! TODO: The index walk in the k loops can be made a little more
      ! efficient.  They currently sometimes change index values and then
      ! change them again before use.

=======
>>>>>>> 11c490b8
      ! Universes in hexagonal lattices are stored in a manner that represents
      ! a skewed coordinate system: (x, alpha) rather than (x, y).  There is
      ! no obvious, direct relationship between the order of universes in the
      ! input and the order that they will be stored in the skewed array so
      ! the following code walks a set of index values across the skewed array
      ! in a manner that matches the input order.  Note that i_x = 0, i_a = 0
      ! corresponds to the center of the hexagonal lattice.

      input_index = 1
      do m = 1, n_z
        ! Initialize lattice indecies.
        i_x = 1
        i_a = n_rings - 1

        ! Map upper triangular region of hexagonal lattice.
        do k = 1, n_rings-1
          ! Walk index to lower-left neighbor of last row start.
          i_x = i_x - 1
          do j = 1, k
            ! Place universe in array.
            lat % universes(i_x + n_rings, i_a + n_rings, m) = &
                 &temp_int_array(input_index)
            ! Walk index to closest non-adjacent right neighbor.
            i_x = i_x + 2
            i_a = i_a - 1
            ! Increment XML array index.
            input_index = input_index + 1
          end do
          ! Return lattice index to start of current row.
          i_x = i_x - 2*k
          i_a = i_a + k
        end do

        ! Map middle square region of hexagonal lattice.
        do k = 1, 2*n_rings - 1
          if (mod(k, 2) == 1) then
            ! Walk index to lower-left neighbor of last row start.
            i_x = i_x - 1
          else
            ! Walk index to lower-right neighbor of last row start
            i_x = i_x + 1
            i_a = i_a - 1
          end if
          do j = 1, n_rings - mod(k-1, 2)
            ! Place universe in array.
            lat % universes(i_x + n_rings, i_a + n_rings, m) = &
                 &temp_int_array(input_index)
            ! Walk index to closest non-adjacent right neighbor.
            i_x = i_x + 2
            i_a = i_a - 1
            ! Increment XML array index.
            input_index = input_index + 1
          end do
          ! Return lattice index to start of current row.
          i_x = i_x - 2*(n_rings - mod(k-1, 2))
          i_a = i_a + n_rings - mod(k-1, 2)
        end do

        ! Map lower triangular region of hexagonal lattice.
        do k = 1, n_rings-1
          ! Walk index to lower-right neighbor of last row start.
          i_x = i_x + 1
          i_a = i_a - 1
          do j = 1, n_rings - k
            ! Place universe in array.
            lat % universes(i_x + n_rings, i_a + n_rings, m) = &
                 &temp_int_array(input_index)
            ! Walk index to closest non-adjacent right neighbor.
            i_x = i_x + 2
            i_a = i_a - 1
            ! Increment XML array index.
            input_index = input_index + 1
          end do
          ! Return lattice index to start of current row.
          i_x = i_x - 2*(n_rings - k)
          i_a = i_a + n_rings - k
        end do
      end do
      deallocate(temp_int_array)

      ! Read material for area outside lattice
      lat % outside = MATERIAL_VOID
      if (check_for_node(node_lat, "outside")) then
        call get_node_value(node_lat, "outside", mid)
        if (mid == 0 .or. mid == MATERIAL_VOID) then
          lat % outside = MATERIAL_VOID
        else
          lat % outside = mid
        end if
      end if

<<<<<<< HEAD
      ! Raise an error for random translations specified in a hex lattice.
      if (check_for_node(node_lat, "random_translate")) then
        message = "The <random_translate> subelement is not implemented for " &
            & // "hexagonal lattices."
        call warning()
      end if

=======
>>>>>>> 11c490b8
      ! Add lattice to dictionary
      call lattice_dict % add_key(lat % id, n_rlats + i)

      end select
    end do HEX_LATTICES

    ! Close geometry XML file
    call close_xmldoc(doc)

  end subroutine read_geometry_xml

!===============================================================================
! READ_MATERIAL_XML reads data from a materials.xml file and parses it, checking
! for errors and placing properly-formatted data in the right data structures
!===============================================================================

  subroutine read_materials_xml()

    integer :: i             ! loop index for materials
    integer :: j             ! loop index for nuclides
    integer :: n             ! number of nuclides
    integer :: n_sab         ! number of sab tables for a material
    integer :: index_list    ! index in xs_listings array
    integer :: index_nuclide ! index in nuclides
    integer :: index_sab     ! index in sab_tables
    real(8) :: val           ! value entered for density
    real(8) :: temp_dble     ! temporary double prec. real
    logical :: file_exists   ! does materials.xml exist?
    logical :: sum_density   ! density is taken to be sum of nuclide densities
    character(12) :: name    ! name of isotope, e.g. 92235.03c
    character(12) :: alias   ! alias of nuclide, e.g. U-235.03c
    character(MAX_WORD_LEN) :: units    ! units on density
    character(MAX_LINE_LEN) :: filename ! absolute path to materials.xml
    character(MAX_LINE_LEN) :: temp_str ! temporary string when reading
    type(ListChar) :: list_names   ! temporary list of nuclide names
    type(ListReal) :: list_density ! temporary list of nuclide densities
    type(Material),    pointer :: mat => null()
    type(Node), pointer :: doc => null()
    type(Node), pointer :: node_mat => null()
    type(Node), pointer :: node_dens => null()
    type(Node), pointer :: node_nuc => null()
    type(Node), pointer :: node_ele => null()
    type(Node), pointer :: node_sab => null()
    type(NodeList), pointer :: node_mat_list => null()
    type(NodeList), pointer :: node_nuc_list => null()
    type(NodeList), pointer :: node_ele_list => null()
    type(NodeList), pointer :: node_sab_list => null()

    ! Display output message
    call write_message("Reading materials XML file...", 5)

    ! Check is materials.xml exists
    filename = trim(path_input) // "materials.xml"
    inquire(FILE=filename, EXIST=file_exists)
    if (.not. file_exists) then
      call fatal_error("Material XML file '" // trim(filename) // "' does not &
           &exist!")
    end if

    ! Initialize default cross section variable
    default_xs = ""

    ! Parse materials.xml file
    call open_xmldoc(doc, filename)

    ! Copy default cross section if present
    if (check_for_node(doc, "default_xs")) &
      call get_node_value(doc, "default_xs", default_xs)

    ! Get pointer to list of XML <material>
    call get_node_list(doc, "material", node_mat_list)

    ! Allocate cells array
    n_materials = get_list_size(node_mat_list)
    allocate(materials(n_materials))

    ! Initialize count for number of nuclides/S(a,b) tables
    index_nuclide = 0
    index_sab = 0

    do i = 1, n_materials
      mat => materials(i)

      ! Get pointer to i-th material node
      call get_list_item(node_mat_list, i, node_mat)

      ! Copy material id
      if (check_for_node(node_mat, "id")) then
        call get_node_value(node_mat, "id", mat % id)
      else
        call fatal_error("Must specify id of material in materials XML file")
      end if

      ! Check to make sure 'id' hasn't been used
      if (material_dict % has_key(mat % id)) then
        call fatal_error("Two or more materials use the same unique ID: " &
             &// to_str(mat % id))
      end if

      if (run_mode == MODE_PLOTTING) then
        ! add to the dictionary and skip xs processing
        call material_dict % add_key(mat % id, i)
        cycle
      end if

      ! =======================================================================
      ! READ AND PARSE <density> TAG

      ! Get pointer to density element
      if (check_for_node(node_mat, "density")) then
        call get_node_ptr(node_mat, "density", node_dens)
      else
        call fatal_error("Must specify density element in material " &
             &// trim(to_str(mat % id)))
      end if

      ! Initialize value to zero
      val = ZERO

      ! Copy units
      call get_node_value(node_dens, "units", units)

      if (units == 'sum') then
        ! If the user gave the units as 'sum', then the total density of the
        ! material is taken to be the sum of the atom fractions listed on the
        ! nuclides

        sum_density = .true.

      else
        ! Copy value
        call get_node_value(node_dens, "value", val)

        ! Check for erroneous density
        sum_density = .false.
        if (val <= ZERO) then
          call fatal_error("Need to specify a positive density on material " &
               &// trim(to_str(mat % id)) // ".")
        end if

        ! Adjust material density based on specified units
        select case(to_lower(units))
        case ('g/cc', 'g/cm3')
          mat % density = -val
        case ('kg/m3')
          mat % density = -0.001 * val
        case ('atom/b-cm')
          mat % density = val
        case ('atom/cm3', 'atom/cc')
          mat % density = 1.0e-24 * val
        case default
          call fatal_error("Unkwown units '" // trim(units) &
               &// "' specified on material " // trim(to_str(mat % id)))
        end select
      end if

      ! =======================================================================
      ! READ AND PARSE <nuclide> TAGS

      ! Check to ensure material has at least one nuclide
      if (.not. check_for_node(node_mat, "nuclide") .and. &
           .not. check_for_node(node_mat, "element")) then
        call fatal_error("No nuclides or natural elements specified on &
             &material " // trim(to_str(mat % id)))
      end if

      ! Get pointer list of XML <nuclide>
      call get_node_list(node_mat, "nuclide", node_nuc_list)

      ! Create list of nuclides based on those specified plus natural elements
      INDIVIDUAL_NUCLIDES: do j = 1, get_list_size(node_nuc_list)
        ! Combine nuclide identifier and cross section and copy into names
        call get_list_item(node_nuc_list, j, node_nuc)

        ! Check for empty name on nuclide
        if (.not.check_for_node(node_nuc, "name")) then
          call fatal_error("No name specified on nuclide in material " &
               &// trim(to_str(mat % id)))
        end if

        ! Check for cross section
        if (.not.check_for_node(node_nuc, "xs")) then
          if (default_xs == '') then
            call fatal_error("No cross section specified for nuclide in &
                 &material " // trim(to_str(mat % id)))
          else
            name = trim(default_xs)
          end if
        end if

        ! store full name
        call get_node_value(node_nuc, "name", temp_str)
        if (check_for_node(node_nuc, "xs")) &
          call get_node_value(node_nuc, "xs", name)
        name = trim(temp_str) // "." // trim(name)

        ! save name and density to list
        call list_names % append(name)

        ! Check if no atom/weight percents were specified or if both atom and
        ! weight percents were specified
        if (.not.check_for_node(node_nuc, "ao") .and. &
            .not.check_for_node(node_nuc, "wo")) then
          call fatal_error("No atom or weight percent specified for nuclide " &
               &// trim(name))
        elseif (check_for_node(node_nuc, "ao") .and. &
                check_for_node(node_nuc, "wo")) then
          call fatal_error("Cannot specify both atom and weight percents for a &
               &nuclide: " // trim(name))
        end if

        ! Copy atom/weight percents
        if (check_for_node(node_nuc, "ao")) then
          call get_node_value(node_nuc, "ao", temp_dble)
          call list_density % append(temp_dble)
        else
          call get_node_value(node_nuc, "wo", temp_dble)
          call list_density % append(-temp_dble)
        end if
      end do INDIVIDUAL_NUCLIDES

      ! =======================================================================
      ! READ AND PARSE <element> TAGS

      ! Get pointer list of XML <element>
      call get_node_list(node_mat, "element", node_ele_list)

      NATURAL_ELEMENTS: do j = 1, get_list_size(node_ele_list)
        call get_list_item(node_ele_list, j, node_ele)

        ! Check for empty name on natural element
        if (.not.check_for_node(node_ele, "name")) then
          call fatal_error("No name specified on nuclide in material " &
               &// trim(to_str(mat % id)))
        end if
        call get_node_value(node_ele, "name", name)

        ! Check for cross section
        if (check_for_node(node_ele, "xs")) then
          call get_node_value(node_ele, "xs", temp_str)
        else
          if (default_xs == '') then
            call fatal_error("No cross section specified for nuclide in &
                 &material " // trim(to_str(mat % id)))
          else
            temp_str = trim(default_xs)
          end if
        end if

        ! Check if no atom/weight percents were specified or if both atom and
        ! weight percents were specified
        if (.not.check_for_node(node_ele, "ao") .and. &
            .not.check_for_node(node_ele, "wo")) then
          call fatal_error("No atom or weight percent specified for element " &
               &// trim(name))
        elseif (check_for_node(node_ele, "ao") .and. &
                check_for_node(node_ele, "wo")) then
          call fatal_error("Cannot specify both atom and weight percents for &
               &element: " // trim(name))
        end if

        ! Expand element into naturally-occurring isotopes
        if (check_for_node(node_ele, "ao")) then
          call get_node_value(node_ele, "ao", temp_dble)
          call expand_natural_element(name, temp_str, temp_dble, &
               list_names, list_density)
        else
          call fatal_error("The ability to expand a natural element based on &
               &weight percentage is not yet supported.")
        end if
      end do NATURAL_ELEMENTS

      ! ========================================================================
      ! COPY NUCLIDES TO ARRAYS IN MATERIAL

      ! allocate arrays in Material object
      n = list_names % size()
      mat % n_nuclides = n
      allocate(mat % names(n))
      allocate(mat % nuclide(n))
      allocate(mat % atom_density(n))

      ALL_NUCLIDES: do j = 1, mat % n_nuclides
        ! Check that this nuclide is listed in the cross_sections.xml file
        name = trim(list_names % get_item(j))
        if (.not. xs_listing_dict % has_key(to_lower(name))) then
          call fatal_error("Could not find nuclide " // trim(name) &
               &// " in cross_sections.xml file!")
        end if

        ! Check to make sure cross-section is continuous energy neutron table
        n = len_trim(name)
        if (name(n:n) /= 'c') then
          call fatal_error("Cross-section table " // trim(name) &
               &// " is not a continuous-energy neutron table.")
        end if

        ! Find xs_listing and set the name/alias according to the listing
        index_list = xs_listing_dict % get_key(to_lower(name))
        name       = xs_listings(index_list) % name
        alias      = xs_listings(index_list) % alias

        ! If this nuclide hasn't been encountered yet, we need to add its name
        ! and alias to the nuclide_dict
        if (.not. nuclide_dict % has_key(to_lower(name))) then
          index_nuclide    = index_nuclide + 1
          mat % nuclide(j) = index_nuclide

          call nuclide_dict % add_key(to_lower(name), index_nuclide)
          call nuclide_dict % add_key(to_lower(alias), index_nuclide)
        else
          mat % nuclide(j) = nuclide_dict % get_key(to_lower(name))
        end if

        ! Copy name and atom/weight percent
        mat % names(j) = name
        mat % atom_density(j) = list_density % get_item(j)
      end do ALL_NUCLIDES

      ! Check to make sure either all atom percents or all weight percents are
      ! given
      if (.not. (all(mat % atom_density >= ZERO) .or. &
           all(mat % atom_density <= ZERO))) then
        call fatal_error("Cannot mix atom and weight percents in material " &
             &// to_str(mat % id))
      end if

      ! Determine density if it is a sum value
      if (sum_density) mat % density = sum(mat % atom_density)

      ! Clear lists
      call list_names % clear()
      call list_density % clear()

      ! =======================================================================
      ! READ AND PARSE <sab> TAG FOR S(a,b) DATA

      ! Get pointer list to XML <sab>
      call get_node_list(node_mat, "sab", node_sab_list)

      n_sab = get_list_size(node_sab_list)
      if (n_sab > 0) then
        ! Set number of S(a,b) tables
        mat % n_sab = n_sab

        ! Allocate names and indices for nuclides and tables
        allocate(mat % sab_names(n_sab))
        allocate(mat % i_sab_nuclides(n_sab))
        allocate(mat % i_sab_tables(n_sab))

        ! Initialize i_sab_nuclides
        mat % i_sab_nuclides = NONE

        do j = 1, n_sab
          ! Get pointer to S(a,b) table
          call get_list_item(node_sab_list, j, node_sab)

          ! Determine name of S(a,b) table
          if (.not.check_for_node(node_sab, "name") .or. &
              .not.check_for_node(node_sab, "xs")) then
            call fatal_error("Need to specify <name> and <xs> for S(a,b) &
                 &table.")
          end if
          call get_node_value(node_sab, "name", name)
          call get_node_value(node_sab, "xs", temp_str)
          name = trim(name) // "." // trim(temp_str)
          mat % sab_names(j) = name

          ! Check that this nuclide is listed in the cross_sections.xml file
          if (.not. xs_listing_dict % has_key(to_lower(name))) then
            call fatal_error("Could not find S(a,b) table " // trim(name) &
                 &// " in cross_sections.xml file!")
          end if

          ! Find index in xs_listing and set the name and alias according to the
          ! listing
          index_list = xs_listing_dict % get_key(to_lower(name))
          name       = xs_listings(index_list) % name

          ! If this S(a,b) table hasn't been encountered yet, we need to add its
          ! name and alias to the sab_dict
          if (.not. sab_dict % has_key(to_lower(name))) then
            index_sab = index_sab + 1
            mat % i_sab_tables(j) = index_sab
            call sab_dict % add_key(to_lower(name), index_sab)
          else
            mat % i_sab_tables(j) = sab_dict % get_key(to_lower(name))
          end if
        end do
      end if

      ! Add material to dictionary
      call material_dict % add_key(mat % id, i)
    end do

    ! Set total number of nuclides and S(a,b) tables
    n_nuclides_total = index_nuclide
    n_sab_tables     = index_sab

    ! Close materials XML file
    call close_xmldoc(doc)

  end subroutine read_materials_xml

!===============================================================================
! READ_TALLIES_XML reads data from a tallies.xml file and parses it, checking
! for errors and placing properly-formatted data in the right data structures
!===============================================================================

  subroutine read_tallies_xml()

    integer :: i             ! loop over user-specified tallies
    integer :: j             ! loop over words
    integer :: k             ! another loop index
    integer :: l             ! another loop index
    integer :: id            ! user-specified identifier
    integer :: i_mesh        ! index in meshes array
    integer :: n             ! size of arrays in mesh specification
    integer :: n_words       ! number of words read
    integer :: n_filters     ! number of filters
    integer :: n_new         ! number of new scores to add based on Yn/Pn tally
    integer :: n_scores      ! number of tot scores after adjusting for Yn/Pn tally
    integer :: n_bins        ! Total new bins for this score
    integer :: n_order       ! Moment order requested
    integer :: n_order_pos   ! Position of Scattering order in score name string
    integer :: MT            ! user-specified MT for score
    integer :: iarray3(3)    ! temporary integer array
    integer :: imomstr       ! Index of MOMENT_STRS & MOMENT_N_STRS
    logical :: file_exists   ! does tallies.xml file exist?
    real(8) :: rarray3(3)    ! temporary double prec. array
    character(MAX_LINE_LEN) :: filename
    character(MAX_WORD_LEN) :: word
    character(MAX_WORD_LEN) :: score_name
    character(MAX_WORD_LEN) :: temp_str
    character(MAX_WORD_LEN), allocatable :: sarray(:)
    type(ElemKeyValueCI), pointer :: pair_list => null()
    type(TallyObject),    pointer :: t => null()
    type(StructuredMesh), pointer :: m => null()
    type(TallyFilter), allocatable :: filters(:) ! temporary filters
    type(Node), pointer :: doc => null()
    type(Node), pointer :: node_mesh => null()
    type(Node), pointer :: node_tal => null()
    type(Node), pointer :: node_filt => null()
    type(NodeList), pointer :: node_mesh_list => null()
    type(NodeList), pointer :: node_tal_list => null()
    type(NodeList), pointer :: node_filt_list => null()

    ! Check if tallies.xml exists
    filename = trim(path_input) // "tallies.xml"
    inquire(FILE=filename, EXIST=file_exists)
    if (.not. file_exists) then
      ! Since a tallies.xml file is optional, no error is issued here
      return
    end if

    ! Display output message
    call write_message("Reading tallies XML file...", 5)

    ! Parse tallies.xml file
    call open_xmldoc(doc, filename)

    ! ==========================================================================
    ! DETERMINE SIZE OF ARRAYS AND ALLOCATE

    ! Get pointer list to XML <mesh>
    call get_node_list(doc, "mesh", node_mesh_list)

    ! Get pointer list to XML <tally>
    call get_node_list(doc, "tally", node_tal_list)

    ! Check for user meshes
    n_user_meshes = get_list_size(node_mesh_list)
    if (cmfd_run) then
      n_meshes = n_user_meshes + n_cmfd_meshes
    else
      n_meshes = n_user_meshes
    end if

    ! Allocate mesh array
    if (n_meshes > 0) allocate(meshes(n_meshes))

    ! Check for user tallies
    n_user_tallies = get_list_size(node_tal_list)
    if (n_user_tallies == 0) then
      if (master) call warning("No tallies present in tallies.xml file!")
    end if

    ! Allocate tally array
    if (n_user_tallies > 0 .and. run_mode /= MODE_PLOTTING) then
      call add_tallies("user", n_user_tallies)
    end if

    ! Check for <assume_separate> setting
    if (check_for_node(doc, "assume_separate")) then
      call get_node_value(doc, "assume_separate", temp_str)
      temp_str = to_lower(temp_str)
      if (trim(temp_str) == 'true' .or. trim(temp_str) == '1') &
        assume_separate = .true.
    end if

    ! ==========================================================================
    ! READ MESH DATA

    do i = 1, n_user_meshes
      m => meshes(i)

      ! Get pointer to mesh node
      call get_list_item(node_mesh_list, i, node_mesh)

      ! Copy mesh id
      if (check_for_node(node_mesh, "id")) then
        call get_node_value(node_mesh, "id", m % id)
      else
        call fatal_error("Must specify id for mesh in tally XML file.")
      end if

      ! Check to make sure 'id' hasn't been used
      if (mesh_dict % has_key(m % id)) then
        call fatal_error("Two or more meshes use the same unique ID: " &
             &// to_str(m % id))
      end if

      ! Read mesh type
      temp_str = ''
      if (check_for_node(node_mesh, "type")) &
        call get_node_value(node_mesh, "type", temp_str)
      select case (to_lower(temp_str))
      case ('rect', 'rectangle', 'rectangular')
        m % type = LATTICE_RECT
      case ('hex', 'hexagon', 'hexagonal')
        m % type = LATTICE_HEX
      case default
        call fatal_error("Invalid mesh type: " // trim(temp_str))
      end select

      ! Determine number of dimensions for mesh
      n = get_arraysize_integer(node_mesh, "dimension")
      if (n /= 2 .and. n /= 3) then
        call fatal_error("Mesh must be two or three dimensions.")
      end if
      m % n_dimension = n

      ! Allocate attribute arrays
      allocate(m % dimension(n))
      allocate(m % lower_left(n))
      allocate(m % width(n))
      allocate(m % upper_right(n))

      ! Check that dimensions are all greater than zero
      call get_node_array(node_mesh, "dimension", iarray3(1:n))
      if (any(iarray3(1:n) <= 0)) then
        call fatal_error("All entries on the <dimension> element for a tally &
             &mesh must be positive.")
      end if

      ! Read dimensions in each direction
      m % dimension = iarray3(1:n)

      ! Read mesh lower-left corner location
      if (m % n_dimension /= get_arraysize_double(node_mesh, "lower_left")) then
        call fatal_error("Number of entries on <lower_left> must be the same &
             &as the number of entries on <dimension>.")
      end if
      call get_node_array(node_mesh, "lower_left", m % lower_left)

      ! Make sure both upper-right or width were specified
      if (check_for_node(node_mesh, "upper_right") .and. &
          check_for_node(node_mesh, "width")) then
        call fatal_error("Cannot specify both <upper_right> and <width> on a &
             &tally mesh.")
      end if

      ! Make sure either upper-right or width was specified
      if (.not.check_for_node(node_mesh, "upper_right") .and. &
          .not.check_for_node(node_mesh, "width")) then
        call fatal_error("Must specify either <upper_right> and <width> on a &
             &tally mesh.")
      end if

      if (check_for_node(node_mesh, "width")) then
        ! Check to ensure width has same dimensions
        if (get_arraysize_double(node_mesh, "width") /= &
            get_arraysize_double(node_mesh, "lower_left")) then
          call fatal_error("Number of entries on <width> must be the same as &
               &the number of entries on <lower_left>.")
        end if

        ! Check for negative widths
        call get_node_array(node_mesh, "width", rarray3(1:n))
        if (any(rarray3(1:n) < ZERO)) then
          call fatal_error("Cannot have a negative <width> on a tally mesh.")
        end if

        ! Set width and upper right coordinate
        m % width = rarray3(1:n)
        m % upper_right = m % lower_left + m % dimension * m % width

      elseif (check_for_node(node_mesh, "upper_right")) then
        ! Check to ensure width has same dimensions
        if (get_arraysize_double(node_mesh, "upper_right") /= &
            get_arraysize_double(node_mesh, "lower_left")) then
          call fatal_error("Number of entries on <upper_right> must be the &
               &same as the number of entries on <lower_left>.")
        end if

        ! Check that upper-right is above lower-left
        call get_node_array(node_mesh, "upper_right", rarray3(1:n))
        if (any(rarray3(1:n) < m % lower_left)) then
          call fatal_error("The <upper_right> coordinates must be greater than &
               &the <lower_left> coordinates on a tally mesh.")
        end if

        ! Set width and upper right coordinate
        m % upper_right = rarray3(1:n)
        m % width = (m % upper_right - m % lower_left) / m % dimension
      end if

      ! Set volume fraction
      m % volume_frac = ONE/real(product(m % dimension),8)

      ! Add mesh to dictionary
      call mesh_dict % add_key(m % id, i)
    end do

    ! We only need the mesh info for plotting
    if (run_mode == MODE_PLOTTING) return

    ! ==========================================================================
    ! READ TALLY DATA

    READ_TALLIES: do i = 1, n_user_tallies
      ! Get pointer to tally
      t => tallies(i)

      ! Get pointer to tally xml node
      call get_list_item(node_tal_list, i, node_tal)

      ! Set tally type to volume by default
      t % type = TALLY_VOLUME

      ! It's desirable to use a track-length esimator for tallies since
      ! generally more events will score to the tally, reducing the
      ! variance. However, for tallies that require information on
      ! post-collision parameters (e.g. tally with an energyout filter) the
      ! analog esimator must be used.

      t % estimator = ESTIMATOR_TRACKLENGTH

      ! Copy material id
      if (check_for_node(node_tal, "id")) then
        call get_node_value(node_tal, "id", t % id)
      else
        call fatal_error("Must specify id for tally in tally XML file.")
      end if

      ! Check to make sure 'id' hasn't been used
      if (tally_dict % has_key(t % id)) then
        call fatal_error("Two or more tallies use the same unique ID: " &
             &// to_str(t % id))
      end if

      ! Copy tally label
      t % label = ''
      if (check_for_node(node_tal, "label")) &
        call get_node_value(node_tal, "label", t % label)

      ! =======================================================================
      ! READ DATA FOR FILTERS

      ! Get pointer list to XML <filter> and get number of filters
      call get_node_list(node_tal, "filter", node_filt_list)
      n_filters = get_list_size(node_filt_list)

      if (n_filters /= 0) then

        ! Allocate filters array
        t % n_filters = n_filters
        allocate(t % filters(n_filters))

        READ_FILTERS: do j = 1, n_filters
          ! Get pointer to filter xml node
          call get_list_item(node_filt_list, j, node_filt)

          ! Convert filter type to lower case
          temp_str = ''
          if (check_for_node(node_filt, "type")) &
            call get_node_value(node_filt, "type", temp_str)
          temp_str = to_lower(temp_str)

          ! Determine number of bins
          if (check_for_node(node_filt, "bins")) then
            if (trim(temp_str) == 'energy' .or. &
                trim(temp_str) == 'energyout') then
              n_words = get_arraysize_double(node_filt, "bins")
            else
              n_words = get_arraysize_integer(node_filt, "bins")
            end if
          else
            call fatal_error("Bins not set in filter on tally " &
                 &// trim(to_str(t % id)))
          end if

          ! Determine type of filter
          select case (temp_str)
          case ('cell')
            ! Set type of filter
            t % filters(j) % type = FILTER_CELL

            ! Set number of bins
            t % filters(j) % n_bins = n_words

            ! Allocate and store bins
            allocate(t % filters(j) % int_bins(n_words))
            call get_node_array(node_filt, "bins", t % filters(j) % int_bins)

          case ('cellborn')
            ! Set type of filter
            t % filters(j) % type = FILTER_CELLBORN

            ! Set number of bins
            t % filters(j) % n_bins = n_words

            ! Allocate and store bins
            allocate(t % filters(j) % int_bins(n_words))
            call get_node_array(node_filt, "bins", t % filters(j) % int_bins)

          case ('material')
            ! Set type of filter
            t % filters(j) % type = FILTER_MATERIAL

            ! Set number of bins
            t % filters(j) % n_bins = n_words

            ! Allocate and store bins
            allocate(t % filters(j) % int_bins(n_words))
            call get_node_array(node_filt, "bins", t % filters(j) % int_bins)

          case ('universe')
            ! Set type of filter
            t % filters(j) % type = FILTER_UNIVERSE

            ! Set number of bins
            t % filters(j) % n_bins = n_words

            ! Allocate and store bins
            allocate(t % filters(j) % int_bins(n_words))
            call get_node_array(node_filt, "bins", t % filters(j) % int_bins)

          case ('surface')
            call fatal_error("Surface filter is not yet supported!")

            ! Set type of filter
            t % filters(j) % type = FILTER_SURFACE

            ! Set number of bins
            t % filters(j) % n_bins = n_words

            ! Allocate and store bins
            allocate(t % filters(j) % int_bins(n_words))
            call get_node_array(node_filt, "bins", t % filters(j) % int_bins)

          case ('mesh')
            ! Set type of filter
            t % filters(j) % type = FILTER_MESH

            ! Check to make sure multiple meshes weren't given
            if (n_words /= 1) then
              call fatal_error("Can only have one mesh filter specified.")
            end if

            ! Determine id of mesh
            call get_node_value(node_filt, "bins", id)

            ! Get pointer to mesh
            if (mesh_dict % has_key(id)) then
              i_mesh = mesh_dict % get_key(id)
              m => meshes(i_mesh)
            else
              call fatal_error("Could not find mesh " // trim(to_str(id)) &
                   &// " specified on tally " // trim(to_str(t % id)))
            end if

            ! Determine number of bins -- this is assuming that the tally is
            ! a volume tally and not a surface current tally. If it is a
            ! surface current tally, the number of bins will get reset later
            t % filters(j) % n_bins = product(m % dimension)

            ! Allocate and store index of mesh
            allocate(t % filters(j) % int_bins(1))
            t % filters(j) % int_bins(1) = i_mesh

          case ('energy')
            ! Set type of filter
            t % filters(j) % type = FILTER_ENERGYIN

            ! Set number of bins
            t % filters(j) % n_bins = n_words - 1

            ! Allocate and store bins
            allocate(t % filters(j) % real_bins(n_words))
            call get_node_array(node_filt, "bins", t % filters(j) % real_bins)

          case ('energyout')
            ! Set type of filter
            t % filters(j) % type = FILTER_ENERGYOUT

            ! Set number of bins
            t % filters(j) % n_bins = n_words - 1

            ! Allocate and store bins
            allocate(t % filters(j) % real_bins(n_words))
            call get_node_array(node_filt, "bins", t % filters(j) % real_bins)

            ! Set to analog estimator
            t % estimator = ESTIMATOR_ANALOG

          case default
            ! Specified tally filter is invalid, raise error
            call fatal_error("Unknown filter type '" &
                 &// trim(temp_str) // "' on tally " &
                 &// trim(to_str(t % id)) // ".")

          end select

          ! Set find_filter, e.g. if filter(3) has type FILTER_CELL, then
          ! find_filter(FILTER_CELL) would be set to 3.

          t % find_filter(t % filters(j) % type) = j

        end do READ_FILTERS

        ! Check that both cell and surface weren't specified
        if (t % find_filter(FILTER_CELL) > 0 .and. &
             t % find_filter(FILTER_SURFACE) > 0) then
          call fatal_error("Cannot specify both cell and surface filters for &
               &tally " // trim(to_str(t % id)))
        end if

      else
        ! No filters were specified
        t % n_filters = 0
      end if

      ! =======================================================================
      ! READ DATA FOR NUCLIDES

      if (check_for_node(node_tal, "nuclides")) then

        ! Allocate a temporary string array for nuclides and copy values over
        allocate(sarray(get_arraysize_string(node_tal, "nuclides")))
        call get_node_array(node_tal, "nuclides", sarray)

        if (trim(sarray(1)) == 'all') then
          ! Handle special case <nuclides>all</nuclides>
          allocate(t % nuclide_bins(n_nuclides_total + 1))

          ! Set bins to 1, 2, 3, ..., n_nuclides_total, -1
          t % nuclide_bins(1:n_nuclides_total) = &
               (/ (j, j=1, n_nuclides_total) /)
          t % nuclide_bins(n_nuclides_total + 1) = -1

          ! Set number of nuclide bins
          t % n_nuclide_bins = n_nuclides_total + 1

          ! Set flag so we can treat this case specially
          t % all_nuclides = .true.
        else
          ! Any other case, e.g. <nuclides>U-235 Pu-239</nuclides>
          n_words = get_arraysize_string(node_tal, "nuclides")
          allocate(t % nuclide_bins(n_words))
          do j = 1, n_words
            ! Check if total material was specified
            if (trim(sarray(j)) == 'total') then
              t % nuclide_bins(j) = -1
              cycle
            end if

            ! Check if xs specifier was given
            if (ends_with(sarray(j), 'c')) then
              word = sarray(j)
            else
              if (default_xs == '') then
                ! No default cross section specified, search through nuclides
                pair_list => nuclide_dict % keys()
                do while (associated(pair_list))
                  if (starts_with(pair_list % key, &
                       sarray(j))) then
                    word = pair_list % key(1:150)
                    exit
                  end if

                  ! Advance to next
                  pair_list => pair_list % next
                end do

                ! Check if no nuclide was found
                if (.not. associated(pair_list)) then
                  call fatal_error("Could not find the nuclide " &
                       &// trim(sarray(j)) // " specified in tally " &
                       &// trim(to_str(t % id)) // " in any material.")
                end if
                deallocate(pair_list)
              else
                ! Set nuclide to default xs
                word = trim(sarray(j)) // "." // default_xs
              end if
            end if

            ! Check to make sure nuclide specified is in problem
            if (.not. nuclide_dict % has_key(to_lower(word))) then
              call fatal_error("The nuclide " // trim(word) // " from tally " &
                   &// trim(to_str(t % id)) &
                   &// " is not present in any material.")
            end if

            ! Set bin to index in nuclides array
            t % nuclide_bins(j) = nuclide_dict % get_key(to_lower(word))
          end do

          ! Set number of nuclide bins
          t % n_nuclide_bins = n_words
        end if

        ! Deallocate temporary string array
        deallocate(sarray)

      else
        ! No <nuclides> were specified -- create only one bin will be added
        ! for the total material.
        allocate(t % nuclide_bins(1))
        t % nuclide_bins(1) = -1
        t % n_nuclide_bins = 1
      end if

      ! =======================================================================
      ! READ DATA FOR SCORES

      if (check_for_node(node_tal, "scores")) then
        n_words = get_arraysize_string(node_tal, "scores")
        allocate(sarray(n_words))
        call get_node_array(node_tal, "scores", sarray)

        ! Before we can allocate storage for scores, we must determine the
        ! number of additional scores required due to the moment scores
        ! (i.e., scatter-p#, flux-y#)
        n_new = 0
        do j = 1, n_words
          sarray(j) = to_lower(sarray(j))
          ! Find if scores(j) is of the form 'moment-p' or 'moment-y' present in
          ! MOMENT_STRS(:)
          ! If so, check the order, store if OK, then reset the number to 'n'
          score_name = trim(sarray(j))
          do imomstr = 1, size(MOMENT_STRS)
            if (starts_with(score_name,trim(MOMENT_STRS(imomstr)))) then
              n_order_pos = scan(score_name,'0123456789')
              n_order = int(str_to_int( &
                score_name(n_order_pos:(len_trim(score_name)))),4)
              if (n_order > MAX_ANG_ORDER) then
                ! User requested too many orders; throw a warning and set to the
                ! maximum order.
                ! The above scheme will essentially take the absolute value
                if (master) call warning("Invalid scattering order of " &
                     &// trim(to_str(n_order)) // " requested. Setting to the &
                     &maximum permissible value, " &
                     &// trim(to_str(MAX_ANG_ORDER)))
                n_order = MAX_ANG_ORDER
                sarray(j) = trim(MOMENT_STRS(imomstr)) &
                     &// trim(to_str(MAX_ANG_ORDER))
              end if
              ! Find total number of bins for this case
              if (imomstr >= YN_LOC) then
                n_bins = (n_order + 1)**2
              else
                n_bins = n_order + 1
              end if
              ! We subtract one since n_words already included
              n_new = n_new + n_bins - 1
              exit
            end if
          end do
        end do
        n_scores = n_words + n_new

        ! Allocate score storage accordingly
        allocate(t % score_bins(n_scores))
        allocate(t % moment_order(n_scores))
        t % moment_order = 0
        j = 0
        do l = 1, n_words
          j = j + 1
          ! Get the input string in scores(l) but if score is one of the moment
          ! scores then strip off the n and store it as an integer to be used
          ! later. Then perform the select case on this modified (number 
          ! removed) string
          score_name = sarray(l)
          do imomstr = 1, size(MOMENT_STRS)
            if (starts_with(score_name,trim(MOMENT_STRS(imomstr)))) then
              n_order_pos = scan(score_name,'0123456789')
              n_order = int(str_to_int( &
                score_name(n_order_pos:(len_trim(score_name)))),4)
              if (n_order > MAX_ANG_ORDER) then
                ! User requested too many orders; throw a warning and set to the
                ! maximum order.
                ! The above scheme will essentially take the absolute value
                n_order = MAX_ANG_ORDER
              end if
              score_name = trim(MOMENT_STRS(imomstr)) // "n"
              ! Find total number of bins for this case
              if (imomstr >= YN_LOC) then
                n_bins = (n_order + 1)**2
              else
                n_bins = n_order + 1
              end if
              exit
            end if
          end do
          ! Now check the Moment_N_Strs, but only if we werent successful above
          if (imomstr > size(MOMENT_STRS)) then
            do imomstr = 1, size(MOMENT_N_STRS)
              if (starts_with(score_name,trim(MOMENT_N_STRS(imomstr)))) then
                n_order_pos = scan(score_name,'0123456789')
                n_order = int(str_to_int( &
                  score_name(n_order_pos:(len_trim(score_name)))),4)
                if (n_order > MAX_ANG_ORDER) then
                  ! User requested too many orders; throw a warning and set to the
                  ! maximum order.
                  ! The above scheme will essentially take the absolute value
                  if (master) call warning("Invalid scattering order of " &
                       &// trim(to_str(n_order)) // " requested. Setting to &
                       &the maximum permissible value, " &
                       &// trim(to_str(MAX_ANG_ORDER)))
                  n_order = MAX_ANG_ORDER
                end if
                score_name = trim(MOMENT_N_STRS(imomstr)) // "n"
                exit
              end if
            end do
          end if

          select case (trim(score_name))
          case ('flux')
            ! Prohibit user from tallying flux for an individual nuclide
            if (.not. (t % n_nuclide_bins == 1 .and. &
                 t % nuclide_bins(1) == -1)) then
              call fatal_error("Cannot tally flux for an individual nuclide.")
            end if

            t % score_bins(j) = SCORE_FLUX
            if (t % find_filter(FILTER_ENERGYOUT) > 0) then
              call fatal_error("Cannot tally flux with an outgoing energy &
                   &filter.")
            end if
          case ('flux-yn')
            ! Prohibit user from tallying flux for an individual nuclide
            if (.not. (t % n_nuclide_bins == 1 .and. &
                 t % nuclide_bins(1) == -1)) then
              call fatal_error("Cannot tally flux for an individual nuclide.")
            end if

            if (t % find_filter(FILTER_ENERGYOUT) > 0) then
              call fatal_error("Cannot tally flux with an outgoing energy &
                   &filter.")
            end if

            t % score_bins(j : j + n_bins - 1) = SCORE_FLUX_YN
            t % moment_order(j : j + n_bins - 1) = n_order
            j = j + n_bins  - 1

          case ('total')
            t % score_bins(j) = SCORE_TOTAL
            if (t % find_filter(FILTER_ENERGYOUT) > 0) then
              call fatal_error("Cannot tally total reaction rate with an &
                   &outgoing energy filter.")
            end if

          case ('total-yn')
            if (t % find_filter(FILTER_ENERGYOUT) > 0) then
              call fatal_error("Cannot tally total reaction rate with an &
                   &outgoing energy filter.")
            end if

            t % score_bins(j : j + n_bins - 1) = SCORE_TOTAL_YN
            t % moment_order(j : j + n_bins - 1) = n_order
            j = j + n_bins - 1

          case ('scatter')
            t % score_bins(j) = SCORE_SCATTER

          case ('nu-scatter')
            t % score_bins(j) = SCORE_NU_SCATTER

            ! Set tally estimator to analog
            t % estimator = ESTIMATOR_ANALOG
          case ('scatter-n')
            if (n_order == 0) then
              t % score_bins(j) = SCORE_SCATTER
            else
              t % score_bins(j) = SCORE_SCATTER_N
              ! Set tally estimator to analog
              t % estimator = ESTIMATOR_ANALOG
            end if
            t % moment_order(j) = n_order

          case ('nu-scatter-n')
            ! Set tally estimator to analog
            t % estimator = ESTIMATOR_ANALOG
            if (n_order == 0) then
              t % score_bins(j) = SCORE_NU_SCATTER
            else
              t % score_bins(j) = SCORE_NU_SCATTER_N
            end if
            t % moment_order(j) = n_order

          case ('scatter-pn')
            t % estimator = ESTIMATOR_ANALOG
            ! Setup P0:Pn
            t % score_bins(j : j + n_bins - 1) = SCORE_SCATTER_PN
            t % moment_order(j : j + n_bins - 1) = n_order
            j = j + n_bins - 1

          case ('nu-scatter-pn')
            t % estimator = ESTIMATOR_ANALOG
            ! Setup P0:Pn
            t % score_bins(j : j + n_bins - 1) = SCORE_NU_SCATTER_PN
            t % moment_order(j : j + n_bins - 1) = n_order
            j = j + n_bins - 1

          case ('scatter-yn')
            t % estimator = ESTIMATOR_ANALOG
            ! Setup P0:Pn
            t % score_bins(j : j + n_bins - 1) = SCORE_SCATTER_YN
            t % moment_order(j : j + n_bins - 1) = n_order
            j = j + n_bins - 1

          case ('nu-scatter-yn')
            t % estimator = ESTIMATOR_ANALOG
            ! Setup P0:Pn
            t % score_bins(j : j + n_bins - 1) = SCORE_NU_SCATTER_YN
            t % moment_order(j : j + n_bins - 1) = n_order
            j = j + n_bins - 1

          case('transport')
            t % score_bins(j) = SCORE_TRANSPORT

            ! Set tally estimator to analog
            t % estimator = ESTIMATOR_ANALOG
          case ('diffusion')
            call fatal_error("Diffusion score no longer supported for tallies, &
                 &please remove")
          case ('n1n')
            t % score_bins(j) = SCORE_N_1N

            ! Set tally estimator to analog
            t % estimator = ESTIMATOR_ANALOG
          case ('n2n')
            t % score_bins(j) = N_2N

          case ('n3n')
            t % score_bins(j) = N_3N

          case ('n4n')
            t % score_bins(j) = N_4N

          case ('absorption')
            t % score_bins(j) = SCORE_ABSORPTION
            if (t % find_filter(FILTER_ENERGYOUT) > 0) then
              call fatal_error("Cannot tally absorption rate with an outgoing &
                   &energy filter.")
            end if
          case ('fission')
            t % score_bins(j) = SCORE_FISSION
            if (t % find_filter(FILTER_ENERGYOUT) > 0) then
              call fatal_error("Cannot tally fission rate with an outgoing &
                   &energy filter.")
            end if
          case ('nu-fission')
            t % score_bins(j) = SCORE_NU_FISSION
            if (t % find_filter(FILTER_ENERGYOUT) > 0) then
              ! Set tally estimator to analog
              t % estimator = ESTIMATOR_ANALOG
            end if
          case ('kappa-fission')
            t % score_bins(j) = SCORE_KAPPA_FISSION
          case ('current')
            t % score_bins(j) = SCORE_CURRENT
            t % type = TALLY_SURFACE_CURRENT

            ! Check to make sure that current is the only desired response
            ! for this tally
            if (n_words > 1) then
              call fatal_error("Cannot tally other scoring functions in the &
                   &same tally as surface currents. Separate other scoring &
                   &functions into a distinct tally.")
            end if

            ! Since the number of bins for the mesh filter was already set
            ! assuming it was a volume tally, we need to adjust the number
            ! of bins

            ! Get index of mesh filter
            k = t % find_filter(FILTER_MESH)

            ! Check to make sure mesh filter was specified
            if (k == 0) then
              call fatal_error("Cannot tally surface current without a mesh &
                   &filter.")
            end if

            ! Get pointer to mesh
            i_mesh = t % filters(k) % int_bins(1)
            m => meshes(i_mesh)

            ! We need to increase the dimension by one since we also need
            ! currents coming into and out of the boundary mesh cells.
            t % filters(k) % n_bins = product(m % dimension + 1)

            ! Copy filters to temporary array
            allocate(filters(t % n_filters + 1))
            filters(1:t % n_filters) = t % filters

            ! Move allocation back -- filters becomes deallocated during
            ! this call
            call move_alloc(FROM=filters, TO=t%filters)

            ! Add surface filter
            t % n_filters = t % n_filters + 1
            t % filters(t % n_filters) % type = FILTER_SURFACE
            t % filters(t % n_filters) % n_bins = 2 * m % n_dimension
            allocate(t % filters(t % n_filters) % int_bins(&
                 2 * m % n_dimension))
            if (m % n_dimension == 2) then
              t % filters(t % n_filters) % int_bins = (/ IN_RIGHT, &
                   OUT_RIGHT, IN_FRONT, OUT_FRONT /)
            elseif (m % n_dimension == 3) then
              t % filters(t % n_filters) % int_bins = (/ IN_RIGHT, &
                   OUT_RIGHT, IN_FRONT, OUT_FRONT, IN_TOP, OUT_TOP /)
            end if
            t % find_filter(FILTER_SURFACE) = t % n_filters

          case ('events')
            t % score_bins(j) = SCORE_EVENTS

          case default
            ! Assume that user has specified an MT number
            MT = int(str_to_int(score_name))

            if (MT /= ERROR_INT) then
              ! Specified score was an integer
              if (MT > 1) then
                t % score_bins(j) = MT
              else
                call fatal_error("Invalid MT on <scores>: " &
                     &// trim(sarray(l)))
              end if

            else
              ! Specified score was not an integer
              call fatal_error("Unknown scoring function: " &
                   &// trim(sarray(l)))
            end if

          end select
        end do
        t % n_score_bins = n_scores
        t % n_user_score_bins = n_words

        ! Deallocate temporary string array of scores
        deallocate(sarray)
      else
        call fatal_error("No <scores> specified on tally " &
             &// trim(to_str(t % id)) // ".")
      end if

      ! =======================================================================
      ! SET TALLY ESTIMATOR

      ! Check if user specified estimator
      if (check_for_node(node_tal, "estimator")) then
        temp_str = ''
        call get_node_value(node_tal, "estimator", temp_str)
        select case(trim(temp_str))
        case ('analog')
          t % estimator = ESTIMATOR_ANALOG

        case ('tracklength', 'track-length', 'pathlength', 'path-length')
          ! If the estimator was set to an analog estimator, this means the
          ! tally needs post-collision information
          if (t % estimator == ESTIMATOR_ANALOG) then
            call fatal_error("Cannot use track-length estimator for tally " &
                 &// to_str(t % id))
          end if

          ! Set estimator to track-length estimator
          t % estimator = ESTIMATOR_TRACKLENGTH

        case default
          call fatal_error("Invalid estimator '" // trim(temp_str) &
               &// "' on tally " // to_str(t % id))
        end select
      end if

      ! Add tally to dictionary
      call tally_dict % add_key(t % id, i)

    end do READ_TALLIES

    ! Close XML document
    call close_xmldoc(doc)

  end subroutine read_tallies_xml

!===============================================================================
! READ_PLOTS_XML reads data from a plots.xml file
!===============================================================================

  subroutine read_plots_xml()

    integer :: i, j
    integer :: n_cols, col_id, n_comp, n_masks, n_meshlines
    integer :: meshid
    integer :: i_mesh
    integer, allocatable :: iarray(:)
    logical :: file_exists              ! does plots.xml file exist?
    character(MAX_LINE_LEN) :: filename ! absolute path to plots.xml
    character(MAX_LINE_LEN) :: temp_str
    character(MAX_WORD_LEN) :: meshtype
    type(ObjectPlot), pointer :: pl => null()
    type(Node), pointer :: doc => null()
    type(Node), pointer :: node_plot => null()
    type(Node), pointer :: node_col => null()
    type(Node), pointer :: node_mask => null()
    type(Node), pointer :: node_meshlines => null()
    type(NodeList), pointer :: node_plot_list => null()
    type(NodeList), pointer :: node_col_list => null()
    type(NodeList), pointer :: node_mask_list => null()
    type(NodeList), pointer :: node_meshline_list => null()

    ! Check if plots.xml exists
    filename = trim(path_input) // "plots.xml"
    inquire(FILE=filename, EXIST=file_exists)
    if (.not. file_exists) then
      call fatal_error("Plots XML file '" // trim(filename) &
           &// "' does not exist!")
    end if

    ! Display output message
    call write_message("Reading plot XML file...", 5)

    ! Parse plots.xml file
    call open_xmldoc(doc, filename)

    ! Get list pointer to XML <plot>
    call get_node_list(doc, "plot", node_plot_list)

    ! Allocate plots array
    n_plots = get_list_size(node_plot_list)
    allocate(plots(n_plots))

    READ_PLOTS: do i = 1, n_plots
      pl => plots(i)

      ! Get pointer to plot XML node
      call get_list_item(node_plot_list, i, node_plot)

      ! Copy data into plots
      if (check_for_node(node_plot, "id")) then
        call get_node_value(node_plot, "id", pl % id)
      else
        call fatal_error("Must specify plot id in plots XML file.")
      end if

      ! Check to make sure 'id' hasn't been used
      if (plot_dict % has_key(pl % id)) then
        call fatal_error("Two or more plots use the same unique ID: " &
             &// to_str(pl % id))
      end if

      ! Copy plot type
      temp_str = 'slice'
      if (check_for_node(node_plot, "type")) &
        call get_node_value(node_plot, "type", temp_str)
      temp_str = to_lower(temp_str)
      select case (trim(temp_str))
      case ("slice")
        pl % type = PLOT_TYPE_SLICE
      case ("voxel")
        pl % type = PLOT_TYPE_VOXEL
      case default
        call fatal_error("Unsupported plot type '" // trim(temp_str) &
             &// "' in plot " // trim(to_str(pl % id)))
      end select

      ! Set output file path
      filename = "plot"
      if (check_for_node(node_plot, "filename")) &
        call get_node_value(node_plot, "filename", filename)
      select case (pl % type)
      case (PLOT_TYPE_SLICE)
        pl % path_plot = trim(path_input) // trim(to_str(pl % id)) // &
             "_" // trim(filename) // ".ppm"
      case (PLOT_TYPE_VOXEL)
        pl % path_plot = trim(path_input) // trim(to_str(pl % id)) // &
             "_" // trim(filename) // ".voxel"
      end select

      ! Copy plot pixel size
      if (pl % type == PLOT_TYPE_SLICE) then
        if (get_arraysize_integer(node_plot, "pixels") == 2) then
          call get_node_array(node_plot, "pixels", pl % pixels(1:2))
        else
          call fatal_error("<pixels> must be length 2 in slice plot " &
               &// trim(to_str(pl % id)))
        end if
      else if (pl % type == PLOT_TYPE_VOXEL) then
        if (get_arraysize_integer(node_plot, "pixels") == 3) then
          call get_node_array(node_plot, "pixels", pl % pixels(1:3))
        else
          call fatal_error("<pixels> must be length 3 in voxel plot " &
               &// trim(to_str(pl % id)))
        end if
      end if

      ! Copy plot background color
      if (check_for_node(node_plot, "background")) then
        if (pl % type == PLOT_TYPE_VOXEL) then
          if (master) call warning("Background color ignored in voxel plot " &
               &// trim(to_str(pl % id)))
        end if
        if (get_arraysize_integer(node_plot, "background") == 3) then
          call get_node_array(node_plot, "background", pl % not_found % rgb)
        else
          call fatal_error("Bad background RGB in plot " &
               &// trim(to_str(pl % id)))
        end if
      else
        pl % not_found % rgb = (/ 255, 255, 255 /)
      end if

      ! Copy plot basis
      if (pl % type == PLOT_TYPE_SLICE) then
        temp_str = 'xy'
        if (check_for_node(node_plot, "basis")) &
          call get_node_value(node_plot, "basis", temp_str)
        temp_str = to_lower(temp_str)
        select case (trim(temp_str))
        case ("xy")
          pl % basis = PLOT_BASIS_XY
        case ("xz")
          pl % basis = PLOT_BASIS_XZ
        case ("yz")
          pl % basis = PLOT_BASIS_YZ
        case default
          call fatal_error("Unsupported plot basis '" // trim(temp_str) &
               &// "' in plot " // trim(to_str(pl % id)))
        end select
      end if

      ! Copy plotting origin
      if (get_arraysize_double(node_plot, "origin") == 3) then
        call get_node_array(node_plot, "origin", pl % origin)
      else
        call fatal_error("Origin must be length 3 in plot " &
             &// trim(to_str(pl % id)))
      end if

      ! Copy plotting width
      if (pl % type == PLOT_TYPE_SLICE) then
        if (get_arraysize_double(node_plot, "width") == 2) then
          call get_node_array(node_plot, "width", pl % width(1:2))
        else
          call fatal_error("<width> must be length 2 in slice plot " &
               &// trim(to_str(pl % id)))
        end if
      else if (pl % type == PLOT_TYPE_VOXEL) then
        if (get_arraysize_double(node_plot, "width") == 3) then
          call get_node_array(node_plot, "width", pl % width(1:3))
        else
          call fatal_error("<width> must be length 3 in voxel plot " &
               &// trim(to_str(pl % id)))
        end if
      end if

      ! Copy plot color type and initialize all colors randomly
      temp_str = "cell"
      if (check_for_node(node_plot, "color")) &
        call get_node_value(node_plot, "color", temp_str)
      temp_str = to_lower(temp_str)
      select case (trim(temp_str))
      case ("cell")

        pl % color_by = PLOT_COLOR_CELLS
        allocate(pl % colors(n_cells))
        do j = 1, n_cells
          pl % colors(j) % rgb(1) = int(prn()*255)
          pl % colors(j) % rgb(2) = int(prn()*255)
          pl % colors(j) % rgb(3) = int(prn()*255)
        end do

      case ("mat", "material")

        pl % color_by = PLOT_COLOR_MATS
        allocate(pl % colors(n_materials))
        do j = 1, n_materials
          pl % colors(j) % rgb(1) = int(prn()*255)
          pl % colors(j) % rgb(2) = int(prn()*255)
          pl % colors(j) % rgb(3) = int(prn()*255)
        end do

      case default
        call fatal_error("Unsupported plot color type '" // trim(temp_str) &
             &// "' in plot " // trim(to_str(pl % id)))
      end select

      ! Get the number of <col_spec> nodes and get a list of them
      call get_node_list(node_plot, "col_spec", node_col_list)
      n_cols = get_list_size(node_col_list)

      ! Copy user specified colors
      if (n_cols /= 0) then

        if (pl % type == PLOT_TYPE_VOXEL) then
          if (master) call warning("Color specifications ignored in voxel &
               &plot " // trim(to_str(pl % id)))
        end if

        do j = 1, n_cols

          ! Get pointer to color spec XML node
          call get_list_item(node_col_list, j, node_col)

          ! Check and make sure 3 values are specified for RGB
          if (get_arraysize_double(node_col, "rgb") /= 3) then
            call fatal_error("Bad RGB in plot " &
                 &// trim(to_str(pl % id)))
          end if

          ! Ensure that there is an id for this color specification
          if (check_for_node(node_col, "id")) then
            call get_node_value(node_col, "id", col_id)
          else
            call fatal_error("Must specify id for color specification in &
                 &plot " // trim(to_str(pl % id)))
          end if

          ! Add RGB
          if (pl % color_by == PLOT_COLOR_CELLS) then

            if (cell_dict % has_key(col_id)) then
              col_id = cell_dict % get_key(col_id)
              call get_node_array(node_col, "rgb", pl % colors(col_id) % rgb)
            else
              call fatal_error("Could not find cell " // trim(to_str(col_id)) &
                   &// " specified in plot " // trim(to_str(pl % id)))
            end if

          else if (pl % color_by == PLOT_COLOR_MATS) then

            if (material_dict % has_key(col_id)) then
              col_id = material_dict % get_key(col_id)
              call get_node_array(node_col, "rgb", pl % colors(col_id) % rgb)
            else
              call fatal_error("Could not find material " &
                   &// trim(to_str(col_id)) // " specified in plot " &
                   &// trim(to_str(pl % id)))
            end if

          end if
        end do
      end if

      ! Deal with meshlines
      call get_node_list(node_plot, "meshlines", node_meshline_list)
      n_meshlines = get_list_size(node_meshline_list)
      if (n_meshlines /= 0) then

        if (pl % type == PLOT_TYPE_VOXEL) then
          call warning("Meshlines ignored in voxel plot " &
               &// trim(to_str(pl % id)))
        end if
        
        select case(n_meshlines)
          case (0)
            ! Skip if no meshlines are specified
          case (1)

            ! Get pointer to meshlines
            call get_list_item(node_meshline_list, 1, node_meshlines)
            
            ! Check mesh type
            if (check_for_node(node_meshlines, "meshtype")) then
              call get_node_value(node_meshlines, "meshtype", meshtype)
            else
              call fatal_error("Must specify a meshtype for meshlines &
                   &specification in plot " // trim(to_str(pl % id)))
            end if
            
            ! Ensure that there is a linewidth for this meshlines specification
            if (check_for_node(node_meshlines, "linewidth")) then
              call get_node_value(node_meshlines, "linewidth", &
                  pl % meshlines_width)
            else
              call fatal_error("Must specify a linewidth for meshlines &
                   &specification in plot " // trim(to_str(pl % id)))
            end if

            ! Check for color
            if (check_for_node(node_meshlines, "color")) then
              
              ! Check and make sure 3 values are specified for RGB
              if (get_arraysize_double(node_meshlines, "color") /= 3) then
                call fatal_error("Bad RGB for meshlines color in plot " &
                     &// trim(to_str(pl % id)))
              end if
              
              call get_node_array(node_meshlines, "color", &
                  pl % meshlines_color % rgb)
            else
              
              pl % meshlines_color % rgb = (/ 0, 0, 0 /)
            
            end if

            ! Set mesh based on type
            select case (trim(meshtype))
            case ('ufs')

              if (.not. associated(ufs_mesh)) then
                call fatal_error("No UFS mesh for meshlines on plot " &
                     &// trim(to_str(pl % id)))
              end if
 
              pl % meshlines_mesh => ufs_mesh

            case ('cmfd')

              if (.not. cmfd_run) then
                call fatal_error("Need CMFD run to plot CMFD mesh for &
                     &meshlines on plot " // trim(to_str(pl % id)))
              end if

              i_mesh = cmfd_tallies(1) % &
                  filters(cmfd_tallies(1) % find_filter(FILTER_MESH)) % &
                  int_bins(1)
              pl % meshlines_mesh => meshes(i_mesh)

            case ('entropy')
 
              if (.not. associated(entropy_mesh)) then
                call fatal_error("No entropy mesh for meshlines on plot " &
                     &// trim(to_str(pl % id)))
              end if
 
              if (.not. allocated(entropy_mesh % dimension)) then
                call fatal_error("No dimension specified on entropy mesh &
                     &for meshlines on plot " // trim(to_str(pl % id)))
              end if
 
              pl % meshlines_mesh => entropy_mesh

            case ('tally')

              ! Ensure that there is a mesh id if the type is tally
              if (check_for_node(node_meshlines, "id")) then
                call get_node_value(node_meshlines, "id", meshid)
              else
                call fatal_error("Must specify a mesh id for meshlines tally &
                     &mesh specification in plot " // trim(to_str(pl % id)))
              end if

              ! Check if the specified tally mesh exists
              if (mesh_dict % has_key(meshid)) then
                pl % meshlines_mesh => meshes(mesh_dict % get_key(meshid))
                if (meshes(meshid) % type /= LATTICE_RECT) then
                  call fatal_error("Non-rectangular mesh specified in &
                       &meshlines for plot " // trim(to_str(pl % id)))
                end if
              else
                call fatal_error("Could not find mesh " &
                     &// trim(to_str(meshid)) // " specified in meshlines for &
                     &plot " // trim(to_str(pl % id)))
              end if

            case default
              call fatal_error("Invalid type for meshlines on plot " &
                    &// trim(to_str(pl % id)) // ": " // trim(meshtype))
            end select

          case default
            call fatal_error("Mutliple meshlines specified in plot " &
                 &// trim(to_str(pl % id)))
        end select
        
      end if
      
      ! Deal with masks
      call get_node_list(node_plot, "mask", node_mask_list)
      n_masks = get_list_size(node_mask_list)
      if (n_masks /= 0) then

        if (pl % type == PLOT_TYPE_VOXEL) then
          if (master) call warning("Mask ignored in voxel plot " &
               &// trim(to_str(pl % id)))
        end if

        select case(n_masks)
          case default
            call fatal_error("Mutliple masks specified in plot " &
                 &// trim(to_str(pl % id)))
          case (1)

            ! Get pointer to mask
            call get_list_item(node_mask_list, 1, node_mask)

            ! Determine how many components there are and allocate
            n_comp = 0
            n_comp = get_arraysize_integer(node_mask, "components")
            if (n_comp == 0) then
              call fatal_error("Missing <components> in mask of plot " &
                   &// trim(to_str(pl % id)))
            end if
            allocate(iarray(n_comp))
            call get_node_array(node_mask, "components", iarray)

            ! First we need to change the user-specified identifiers to indices
            ! in the cell and material arrays
            do j=1, n_comp
              col_id = iarray(j)

              if (pl % color_by == PLOT_COLOR_CELLS) then

                if (cell_dict % has_key(col_id)) then
                  iarray(j) = cell_dict % get_key(col_id)
                else
                  call fatal_error("Could not find cell " &
                       &// trim(to_str(col_id)) // " specified in the mask in &
                       &plot " // trim(to_str(pl % id)))
                end if

              else if (pl % color_by == PLOT_COLOR_MATS) then

                if (material_dict % has_key(col_id)) then
                  iarray(j) = material_dict % get_key(col_id)
                else
                  call fatal_error("Could not find material " &
                       &// trim(to_str(col_id)) // " specified in the mask in &
                       &plot " // trim(to_str(pl % id)))
                end if

              end if
            end do

            ! Alter colors based on mask information
            do j=1,size(pl % colors)
              if (.not. any(j .eq. iarray)) then
                if (check_for_node(node_mask, "background")) then
                  call get_node_array(node_mask, "background", pl % colors(j) % rgb)
                else
                  call fatal_error("Missing <background> in mask of plot " &
                       &// trim(to_str(pl % id)))
                end if
              end if
            end do

            deallocate(iarray)

        end select

      end if

      ! Add plot to dictionary
      call plot_dict % add_key(pl % id, i)

    end do READ_PLOTS

    ! Close plots XML file
    call close_xmldoc(doc)

  end subroutine read_plots_xml

!===============================================================================
! READ_CROSS_SECTIONS_XML reads information from a cross_sections.xml file. This
! file contains a listing of the ACE cross sections that may be used.
!===============================================================================

  subroutine read_cross_sections_xml()

    integer :: i           ! loop index
    integer :: filetype    ! default file type
    integer :: recl        ! default record length
    integer :: entries     ! default number of entries
    logical :: file_exists ! does cross_sections.xml exist?
    character(MAX_WORD_LEN)  :: directory ! directory with cross sections
    character(MAX_LINE_LEN)  :: temp_str
    type(XsListing), pointer :: listing => null()
    type(Node), pointer :: doc => null()
    type(Node), pointer :: node_ace => null()
    type(NodeList), pointer :: node_ace_list => null()

    ! Check if cross_sections.xml exists
    inquire(FILE=path_cross_sections, EXIST=file_exists)
    if (.not. file_exists) then
       ! Could not find cross_sections.xml file
       call fatal_error("Cross sections XML file '" &
            &// trim(path_cross_sections) // "' does not exist!")
    end if

    call write_message("Reading cross sections XML file...", 5)

    ! Parse cross_sections.xml file
    call open_xmldoc(doc, path_cross_sections)

    if (check_for_node(doc, "directory")) then
       ! Copy directory information if present
       call get_node_value(doc, "directory", directory)
    else
       ! If no directory is listed in cross_sections.xml, by default select the
       ! directory in which the cross_sections.xml file resides
       i = index(path_cross_sections, "/", BACK=.true.)
       directory = path_cross_sections(1:i)
    end if

    ! determine whether binary/ascii
    temp_str = ''
    if (check_for_node(doc, "filetype")) &
      call get_node_value(doc, "filetype", temp_str)
    if (trim(temp_str) == 'ascii') then
       filetype = ASCII
    elseif (trim(temp_str) == 'binary') then
       filetype = BINARY
    elseif (len_trim(temp_str) == 0) then
       filetype = ASCII
    else
       call fatal_error("Unknown filetype in cross_sections.xml: " &
            &// trim(temp_str))
    end if

    ! copy default record length and entries for binary files
    if (filetype == BINARY) then
      call get_node_value(doc, "record_length", recl)
      call get_node_value(doc, "entries", entries)
    end if

    ! Get node list of all <ace_table>
    call get_node_list(doc, "ace_table", node_ace_list)
    n_listings = get_list_size(node_ace_list)

    ! Allocate xs_listings array
    if (n_listings == 0) then
       call fatal_error("No ACE table listings present in cross_sections.xml &
            &file!")
    else
       allocate(xs_listings(n_listings))
    end if

    do i = 1, n_listings
       listing => xs_listings(i)

       ! Get pointer to ace table XML node
       call get_list_item(node_ace_list, i, node_ace)

       ! copy a number of attributes
       call get_node_value(node_ace, "name", listing % name)
       if (check_for_node(node_ace, "alias")) &
         call get_node_value(node_ace, "alias", listing % alias)
       call get_node_value(node_ace, "zaid", listing % zaid)
       call get_node_value(node_ace, "awr", listing % awr)
       if (check_for_node(node_ace, "temperature")) &
         call get_node_value(node_ace, "temperature", listing % kT)
       call get_node_value(node_ace, "location", listing % location)

       ! determine type of cross section
       if (ends_with(listing % name, 'c')) then
          listing % type = ACE_NEUTRON
       elseif (ends_with(listing % name, 't')) then
          listing % type = ACE_THERMAL
       end if

       ! set filetype, record length, and number of entries
       if (check_for_node(node_ace, "filetype")) then
         temp_str = ''
         call get_node_value(node_ace, "filetype", temp_str)
         if (temp_str == 'ascii') then
           listing % filetype = ASCII
         else if (temp_str == 'binary') then
           listing % filetype = BINARY
         end if
       else
         listing % filetype = filetype
       end if

       ! Set record length and entries for binary files
       if (filetype == BINARY) then
         listing % recl     = recl
         listing % entries  = entries
       end if

       ! determine metastable state
       if (.not.check_for_node(node_ace, "metastable")) then
          listing % metastable = .false.
       else
          listing % metastable = .true.
       end if

       ! determine path of cross section table
       if (check_for_node(node_ace, "path")) then
         call get_node_value(node_ace, "path", temp_str)
       else
         call fatal_error("Path missing for isotope " // listing % name)
       end if

       if (starts_with(temp_str, '/')) then
          listing % path = trim(temp_str)
       else
          if (ends_with(directory,'/')) then
             listing % path = trim(directory) // trim(temp_str)
          else
             listing % path = trim(directory) // '/' // trim(temp_str)
          end if
       end if

       ! create dictionary entry for both name and alias
       call xs_listing_dict % add_key(to_lower(listing % name), i)
       if (check_for_node(node_ace, "alias")) then
         call xs_listing_dict % add_key(to_lower(listing % alias), i)
       end if
    end do

    ! Check that 0K nuclides are listed in the cross_sections.xml file
    do i = 1, n_res_scatterers_total
      if (.not. xs_listing_dict % has_key(trim(nuclides_0K(i) % name_0K))) then
        call fatal_error("Could not find nuclide " &
             &// trim(nuclides_0K(i) % name_0K) &
             &// " in cross_sections.xml file!")
      end if
    end do

    ! Close cross sections XML file
    call close_xmldoc(doc)

  end subroutine read_cross_sections_xml

!===============================================================================
! EXPAND_NATURAL_ELEMENT converts natural elements specified using an <element>
! tag within a material into individual isotopes based on IUPAC Isotopic
! Compositions of the Elements 2009 (doi:10.1351/PAC-REP-10-06-02). In some
! cases, modifications have been made to work with ENDF/B-VII.1 where
! evaluations of particular isotopes don't exist.
!===============================================================================

  subroutine expand_natural_element(name, xs, density, list_names, &
       list_density)

    character(*),   intent(in)    :: name
    character(*),   intent(in)    :: xs
    real(8),        intent(in)    :: density
    type(ListChar), intent(inout) :: list_names
    type(ListReal), intent(inout) :: list_density

    character(2) :: element_name

    element_name = name(1:2)

    select case (to_lower(element_name))
    case ('h')
      call list_names % append('1001.' // xs)
      call list_density % append(density * 0.999885_8)
      call list_names % append('1002.' // xs)
      call list_density % append(density * 0.000115_8)

    case ('he')
      call list_names % append('2003.' // xs)
      call list_density % append(density * 0.00000134_8)
      call list_names % append('2004.' // xs)
      call list_density % append(density * 0.99999866_8)

    case ('li')
      call list_names % append('3006.' // xs)
      call list_density % append(density * 0.0759_8)
      call list_names % append('3007.' // xs)
      call list_density % append(density * 0.9241_8)

    case ('be')
      call list_names % append('4009.' // xs)
      call list_density % append(density)

    case ('b')
      call list_names % append('5010.' // xs)
      call list_density % append(density * 0.199_8)
      call list_names % append('5011.' // xs)
      call list_density % append(density * 0.801_8)

    case ('c')
      ! No evaluations split up Carbon into isotopes yet
      call list_names % append('6000.' // xs)
      call list_density % append(density)

    case ('n')
      call list_names % append('7014.' // xs)
      call list_density % append(density * 0.99636_8)
      call list_names % append('7015.' // xs)
      call list_density % append(density * 0.00364_8)

    case ('o')
      if (default_expand == JEFF_32) then
        call list_names % append('8016.' // xs)
        call list_density % append(density * 0.99757_8)
        call list_names % append('8017.' // xs)
        call list_density % append(density * 0.00038_8)
        call list_names % append('8018.' // xs)
        call list_density % append(density * 0.00205_8)
      elseif (default_expand >= JENDL_32 .and. default_expand <= JENDL_40) then
        call list_names % append('8016.' // xs)
        call list_density % append(density)
      else
        call list_names % append('8016.' // xs)
        call list_density % append(density * 0.99962_8)
        call list_names % append('8017.' // xs)
        call list_density % append(density * 0.00038_8)
      end if

    case ('f')
      call list_names % append('9019.' // xs)
      call list_density % append(density)

    case ('ne')
      call list_names % append('10020.' // xs)
      call list_density % append(density * 0.9048_8)
      call list_names % append('10021.' // xs)
      call list_density % append(density * 0.0027_8)
      call list_names % append('10022.' // xs)
      call list_density % append(density * 0.0925_8)

    case ('na')
      call list_names % append('11023.' // xs)
      call list_density % append(density)

    case ('mg')
      call list_names % append('12024.' // xs)
      call list_density % append(density * 0.7899_8)
      call list_names % append('12025.' // xs)
      call list_density % append(density * 0.1000_8)
      call list_names % append('12026.' // xs)
      call list_density % append(density * 0.1101_8)

    case ('al')
      call list_names % append('13027.' // xs)
      call list_density % append(density)

    case ('si')
      call list_names % append('14028.' // xs)
      call list_density % append(density * 0.92223_8)
      call list_names % append('14029.' // xs)
      call list_density % append(density * 0.04685_8)
      call list_names % append('14030.' // xs)
      call list_density % append(density * 0.03092_8)

    case ('p')
      call list_names % append('15031.' // xs)
      call list_density % append(density)

    case ('s')
      call list_names % append('16032.' // xs)
      call list_density % append(density * 0.9499_8)
      call list_names % append('16033.' // xs)
      call list_density % append(density * 0.0075_8)
      call list_names % append('16034.' // xs)
      call list_density % append(density * 0.0425_8)
      call list_names % append('16036.' // xs)
      call list_density % append(density * 0.0001_8)

    case ('cl')
      call list_names % append('17035.' // xs)
      call list_density % append(density * 0.7576_8)
      call list_names % append('17037.' // xs)
      call list_density % append(density * 0.2424_8)

    case ('ar')
      call list_names % append('18036.' // xs)
      call list_density % append(density * 0.003336_8)
      call list_names % append('18038.' // xs)
      call list_density % append(density * 0.000629_8)
      call list_names % append('18040.' // xs)
      call list_density % append(density * 0.996035_8)

    case ('k')
      call list_names % append('19039.' // xs)
      call list_density % append(density * 0.932581_8)
      call list_names % append('19040.' // xs)
      call list_density % append(density * 0.000117_8)
      call list_names % append('19041.' // xs)
      call list_density % append(density * 0.067302_8)

    case ('ca')
      call list_names % append('20040.' // xs)
      call list_density % append(density * 0.96941_8)
      call list_names % append('20042.' // xs)
      call list_density % append(density * 0.00647_8)
      call list_names % append('20043.' // xs)
      call list_density % append(density * 0.00135_8)
      call list_names % append('20044.' // xs)
      call list_density % append(density * 0.02086_8)
      call list_names % append('20046.' // xs)
      call list_density % append(density * 0.00004_8)
      call list_names % append('20048.' // xs)
      call list_density % append(density * 0.00187_8)

    case ('sc')
      call list_names % append('21045.' // xs)
      call list_density % append(density)

    case ('ti')
      call list_names % append('22046.' // xs)
      call list_density % append(density * 0.0825_8)
      call list_names % append('22047.' // xs)
      call list_density % append(density * 0.0744_8)
      call list_names % append('22048.' // xs)
      call list_density % append(density * 0.7372_8)
      call list_names % append('22049.' // xs)
      call list_density % append(density * 0.0541_8)
      call list_names % append('22050.' // xs)
      call list_density % append(density * 0.0518_8)

    case ('v')
      if (default_expand == ENDF_BVII0 .or. default_expand == JEFF_311 &
           .or. default_expand == JEFF_32 .or. &
           (default_expand >= JENDL_32 .and. default_expand <= JENDL_33)) then
        call list_names % append('23000.' // xs)
        call list_density % append(density)
      else
        call list_names % append('23050.' // xs)
        call list_density % append(density * 0.0025_8)
        call list_names % append('23051.' // xs)
        call list_density % append(density * 0.9975_8)
      end if

    case ('cr')
      call list_names % append('24050.' // xs)
      call list_density % append(density * 0.04345_8)
      call list_names % append('24052.' // xs)
      call list_density % append(density * 0.83789_8)
      call list_names % append('24053.' // xs)
      call list_density % append(density * 0.09501_8)
      call list_names % append('24054.' // xs)
      call list_density % append(density * 0.02365_8)

    case ('mn')
      call list_names % append('25055.' // xs)
      call list_density % append(density)

    case ('fe')
      call list_names % append('26054.' // xs)
      call list_density % append(density * 0.05845_8)
      call list_names % append('26056.' // xs)
      call list_density % append(density * 0.91754_8)
      call list_names % append('26057.' // xs)
      call list_density % append(density * 0.02119_8)
      call list_names % append('26058.' // xs)
      call list_density % append(density * 0.00282_8)

    case ('co')
      call list_names % append('27059.' // xs)
      call list_density % append(density)

    case ('ni')
      call list_names % append('28058.' // xs)
      call list_density % append(density * 0.68077_8)
      call list_names % append('28060.' // xs)
      call list_density % append(density * 0.26223_8)
      call list_names % append('28061.' // xs)
      call list_density % append(density * 0.011399_8)
      call list_names % append('28062.' // xs)
      call list_density % append(density * 0.036346_8)
      call list_names % append('28064.' // xs)
      call list_density % append(density * 0.009255_8)

    case ('cu')
      call list_names % append('29063.' // xs)
      call list_density % append(density * 0.6915_8)
      call list_names % append('29065.' // xs)
      call list_density % append(density * 0.3085_8)

    case ('zn')
      if (default_expand == ENDF_BVII0 .or. default_expand == &
           JEFF_311 .or. default_expand == JEFF_312) then
        call list_names % append('30000.' // xs)
        call list_density % append(density)
      else
        call list_names % append('30064.' // xs)
        call list_density % append(density * 0.4917_8)
        call list_names % append('30066.' // xs)
        call list_density % append(density * 0.2773_8)
        call list_names % append('30067.' // xs)
        call list_density % append(density * 0.0404_8)
        call list_names % append('30068.' // xs)
        call list_density % append(density * 0.1845_8)
        call list_names % append('30070.' // xs)
        call list_density % append(density * 0.0061_8)
      end if

    case ('ga')
      if (default_expand == JEFF_311 .or. default_expand == JEFF_312) then
        call list_names % append('31000.' // xs)
        call list_density % append(density)
      else
        call list_names % append('31069.' // xs)
        call list_density % append(density * 0.60108_8)
        call list_names % append('31071.' // xs)
        call list_density % append(density * 0.39892_8)
      end if

    case ('ge')
      call list_names % append('32070.' // xs)
      call list_density % append(density * 0.2057_8)
      call list_names % append('32072.' // xs)
      call list_density % append(density * 0.2745_8)
      call list_names % append('32073.' // xs)
      call list_density % append(density * 0.0775_8)
      call list_names % append('32074.' // xs)
      call list_density % append(density * 0.3650_8)
      call list_names % append('32076.' // xs)
      call list_density % append(density * 0.0773_8)

    case ('as')
      call list_names % append('33075.' // xs)
      call list_density % append(density)

    case ('se')
      call list_names % append('34074.' // xs)
      call list_density % append(density * 0.0089_8)
      call list_names % append('34076.' // xs)
      call list_density % append(density * 0.0937_8)
      call list_names % append('34077.' // xs)
      call list_density % append(density * 0.0763_8)
      call list_names % append('34078.' // xs)
      call list_density % append(density * 0.2377_8)
      call list_names % append('34080.' // xs)
      call list_density % append(density * 0.4961_8)
      call list_names % append('34082.' // xs)
      call list_density % append(density * 0.0873_8)

    case ('br')
      call list_names % append('35079.' // xs)
      call list_density % append(density * 0.5069_8)
      call list_names % append('35081.' // xs)
      call list_density % append(density * 0.4931_8)

    case ('kr')
      call list_names % append('36078.' // xs)
      call list_density % append(density * 0.00355_8)
      call list_names % append('36080.' // xs)
      call list_density % append(density * 0.02286_8)
      call list_names % append('36082.' // xs)
      call list_density % append(density * 0.11593_8)
      call list_names % append('36083.' // xs)
      call list_density % append(density * 0.11500_8)
      call list_names % append('36084.' // xs)
      call list_density % append(density * 0.56987_8)
      call list_names % append('36086.' // xs)
      call list_density % append(density * 0.17279_8)

    case ('rb')
      call list_names % append('37085.' // xs)
      call list_density % append(density * 0.7217_8)
      call list_names % append('37087.' // xs)
      call list_density % append(density * 0.2783_8)

    case ('sr')
      call list_names % append('38084.' // xs)
      call list_density % append(density * 0.0056_8)
      call list_names % append('38086.' // xs)
      call list_density % append(density * 0.0986_8)
      call list_names % append('38087.' // xs)
      call list_density % append(density * 0.0700_8)
      call list_names % append('38088.' // xs)
      call list_density % append(density * 0.8258_8)

    case ('y')
      call list_names % append('39089.' // xs)
      call list_density % append(density)

    case ('zr')
      call list_names % append('40090.' // xs)
      call list_density % append(density * 0.5145_8)
      call list_names % append('40091.' // xs)
      call list_density % append(density * 0.1122_8)
      call list_names % append('40092.' // xs)
      call list_density % append(density * 0.1715_8)
      call list_names % append('40094.' // xs)
      call list_density % append(density * 0.1738_8)
      call list_names % append('40096.' // xs)
      call list_density % append(density * 0.0280_8)

    case ('nb')
      call list_names % append('41093.' // xs)
      call list_density % append(density)

    case ('mo')
      call list_names % append('42092.' // xs)
      call list_density % append(density * 0.1453_8)
      call list_names % append('42094.' // xs)
      call list_density % append(density * 0.0915_8)
      call list_names % append('42095.' // xs)
      call list_density % append(density * 0.1584_8)
      call list_names % append('42096.' // xs)
      call list_density % append(density * 0.1667_8)
      call list_names % append('42097.' // xs)
      call list_density % append(density * 0.0960_8)
      call list_names % append('42098.' // xs)
      call list_density % append(density * 0.2439_8)
      call list_names % append('42100.' // xs)
      call list_density % append(density * 0.0982_8)

    case ('ru')
      call list_names % append('44096.' // xs)
      call list_density % append(density * 0.0554_8)
      call list_names % append('44098.' // xs)
      call list_density % append(density * 0.0187_8)
      call list_names % append('44099.' // xs)
      call list_density % append(density * 0.1276_8)
      call list_names % append('44100.' // xs)
      call list_density % append(density * 0.1260_8)
      call list_names % append('44101.' // xs)
      call list_density % append(density * 0.1706_8)
      call list_names % append('44102.' // xs)
      call list_density % append(density * 0.3155_8)
      call list_names % append('44104.' // xs)
      call list_density % append(density * 0.1862_8)

    case ('rh')
      call list_names % append('45103.' // xs)
      call list_density % append(density)

    case ('pd')
      call list_names % append('46102.' // xs)
      call list_density % append(density * 0.0102_8)
      call list_names % append('46104.' // xs)
      call list_density % append(density * 0.1114_8)
      call list_names % append('46105.' // xs)
      call list_density % append(density * 0.2233_8)
      call list_names % append('46106.' // xs)
      call list_density % append(density * 0.2733_8)
      call list_names % append('46108.' // xs)
      call list_density % append(density * 0.2646_8)
      call list_names % append('46110.' // xs)
      call list_density % append(density * 0.1172_8)

    case ('ag')
      call list_names % append('47107.' // xs)
      call list_density % append(density * 0.51839_8)
      call list_names % append('47109.' // xs)
      call list_density % append(density * 0.48161_8)

    case ('cd')
      call list_names % append('48106.' // xs)
      call list_density % append(density * 0.0125_8)
      call list_names % append('48108.' // xs)
      call list_density % append(density * 0.0089_8)
      call list_names % append('48110.' // xs)
      call list_density % append(density * 0.1249_8)
      call list_names % append('48111.' // xs)
      call list_density % append(density * 0.1280_8)
      call list_names % append('48112.' // xs)
      call list_density % append(density * 0.2413_8)
      call list_names % append('48113.' // xs)
      call list_density % append(density * 0.1222_8)
      call list_names % append('48114.' // xs)
      call list_density % append(density * 0.2873_8)
      call list_names % append('48116.' // xs)
      call list_density % append(density * 0.0749_8)

    case ('in')
      call list_names % append('49113.' // xs)
      call list_density % append(density * 0.0429_8)
      call list_names % append('49115.' // xs)
      call list_density % append(density * 0.9571_8)

    case ('sn')
      call list_names % append('50112.' // xs)
      call list_density % append(density * 0.0097_8)
      call list_names % append('50114.' // xs)
      call list_density % append(density * 0.0066_8)
      call list_names % append('50115.' // xs)
      call list_density % append(density * 0.0034_8)
      call list_names % append('50116.' // xs)
      call list_density % append(density * 0.1454_8)
      call list_names % append('50117.' // xs)
      call list_density % append(density * 0.0768_8)
      call list_names % append('50118.' // xs)
      call list_density % append(density * 0.2422_8)
      call list_names % append('50119.' // xs)
      call list_density % append(density * 0.0859_8)
      call list_names % append('50120.' // xs)
      call list_density % append(density * 0.3258_8)
      call list_names % append('50122.' // xs)
      call list_density % append(density * 0.0463_8)
      call list_names % append('50124.' // xs)
      call list_density % append(density * 0.0579_8)

    case ('sb')
      call list_names % append('51121.' // xs)
      call list_density % append(density * 0.5721_8)
      call list_names % append('51123.' // xs)
      call list_density % append(density * 0.4279_8)

    case ('te')
      call list_names % append('52120.' // xs)
      call list_density % append(density * 0.0009_8)
      call list_names % append('52122.' // xs)
      call list_density % append(density * 0.0255_8)
      call list_names % append('52123.' // xs)
      call list_density % append(density * 0.0089_8)
      call list_names % append('52124.' // xs)
      call list_density % append(density * 0.0474_8)
      call list_names % append('52125.' // xs)
      call list_density % append(density * 0.0707_8)
      call list_names % append('52126.' // xs)
      call list_density % append(density * 0.1884_8)
      call list_names % append('52128.' // xs)
      call list_density % append(density * 0.3174_8)
      call list_names % append('52130.' // xs)
      call list_density % append(density * 0.3408_8)

    case ('i')
      call list_names % append('53127.' // xs)
      call list_density % append(density)

    case ('xe')
      call list_names % append('54124.' // xs)
      call list_density % append(density * 0.000952_8)
      call list_names % append('54126.' // xs)
      call list_density % append(density * 0.000890_8)
      call list_names % append('54128.' // xs)
      call list_density % append(density * 0.019102_8)
      call list_names % append('54129.' // xs)
      call list_density % append(density * 0.264006_8)
      call list_names % append('54130.' // xs)
      call list_density % append(density * 0.040710_8)
      call list_names % append('54131.' // xs)
      call list_density % append(density * 0.212324_8)
      call list_names % append('54132.' // xs)
      call list_density % append(density * 0.269086_8)
      call list_names % append('54134.' // xs)
      call list_density % append(density * 0.104357_8)
      call list_names % append('54136.' // xs)
      call list_density % append(density * 0.088573_8)

    case ('cs')
      call list_names % append('55133.' // xs)
      call list_density % append(density)

    case ('ba')
      call list_names % append('56130.' // xs)
      call list_density % append(density * 0.00106_8)
      call list_names % append('56132.' // xs)
      call list_density % append(density * 0.00101_8)
      call list_names % append('56134.' // xs)
      call list_density % append(density * 0.02417_8)
      call list_names % append('56135.' // xs)
      call list_density % append(density * 0.06592_8)
      call list_names % append('56136.' // xs)
      call list_density % append(density * 0.07854_8)
      call list_names % append('56137.' // xs)
      call list_density % append(density * 0.11232_8)
      call list_names % append('56138.' // xs)
      call list_density % append(density * 0.71698_8)

    case ('la')
      call list_names % append('57138.' // xs)
      call list_density % append(density * 0.0008881_8)
      call list_names % append('57139.' // xs)
      call list_density % append(density * 0.9991119_8)

    case ('ce')
      call list_names % append('58136.' // xs)
      call list_density % append(density * 0.00185_8)
      call list_names % append('58138.' // xs)
      call list_density % append(density * 0.00251_8)
      call list_names % append('58140.' // xs)
      call list_density % append(density * 0.88450_8)
      call list_names % append('58142.' // xs)
      call list_density % append(density * 0.11114_8)

    case ('pr')
      call list_names % append('59141.' // xs)
      call list_density % append(density)

    case ('nd')
      call list_names % append('60142.' // xs)
      call list_density % append(density * 0.27152_8)
      call list_names % append('60143.' // xs)
      call list_density % append(density * 0.12174_8)
      call list_names % append('60144.' // xs)
      call list_density % append(density * 0.23798_8)
      call list_names % append('60145.' // xs)
      call list_density % append(density * 0.08293_8)
      call list_names % append('60146.' // xs)
      call list_density % append(density * 0.17189_8)
      call list_names % append('60148.' // xs)
      call list_density % append(density * 0.05756_8)
      call list_names % append('60150.' // xs)
      call list_density % append(density * 0.05638_8)

    case ('sm')
      call list_names % append('62144.' // xs)
      call list_density % append(density * 0.0307_8)
      call list_names % append('62147.' // xs)
      call list_density % append(density * 0.1499_8)
      call list_names % append('62148.' // xs)
      call list_density % append(density * 0.1124_8)
      call list_names % append('62149.' // xs)
      call list_density % append(density * 0.1382_8)
      call list_names % append('62150.' // xs)
      call list_density % append(density * 0.0738_8)
      call list_names % append('62152.' // xs)
      call list_density % append(density * 0.2675_8)
      call list_names % append('62154.' // xs)
      call list_density % append(density * 0.2275_8)

    case ('eu')
      call list_names % append('63151.' // xs)
      call list_density % append(density * 0.4781_8)
      call list_names % append('63153.' // xs)
      call list_density % append(density * 0.5219_8)

    case ('gd')
      call list_names % append('64152.' // xs)
      call list_density % append(density * 0.0020_8)
      call list_names % append('64154.' // xs)
      call list_density % append(density * 0.0218_8)
      call list_names % append('64155.' // xs)
      call list_density % append(density * 0.1480_8)
      call list_names % append('64156.' // xs)
      call list_density % append(density * 0.2047_8)
      call list_names % append('64157.' // xs)
      call list_density % append(density * 0.1565_8)
      call list_names % append('64158.' // xs)
      call list_density % append(density * 0.2484_8)
      call list_names % append('64160.' // xs)
      call list_density % append(density * 0.2186_8)

    case ('tb')
      call list_names % append('65159.' // xs)
      call list_density % append(density)

    case ('dy')
      call list_names % append('66156.' // xs)
      call list_density % append(density * 0.00056_8)
      call list_names % append('66158.' // xs)
      call list_density % append(density * 0.00095_8)
      call list_names % append('66160.' // xs)
      call list_density % append(density * 0.02329_8)
      call list_names % append('66161.' // xs)
      call list_density % append(density * 0.18889_8)
      call list_names % append('66162.' // xs)
      call list_density % append(density * 0.25475_8)
      call list_names % append('66163.' // xs)
      call list_density % append(density * 0.24896_8)
      call list_names % append('66164.' // xs)
      call list_density % append(density * 0.28260_8)

    case ('ho')
      call list_names % append('67165.' // xs)
      call list_density % append(density)

    case ('er')
      call list_names % append('68162.' // xs)
      call list_density % append(density * 0.00139_8)
      call list_names % append('68164.' // xs)
      call list_density % append(density * 0.01601_8)
      call list_names % append('68166.' // xs)
      call list_density % append(density * 0.33503_8)
      call list_names % append('68167.' // xs)
      call list_density % append(density * 0.22869_8)
      call list_names % append('68168.' // xs)
      call list_density % append(density * 0.26978_8)
      call list_names % append('68170.' // xs)
      call list_density % append(density * 0.14910_8)

    case ('tm')
      call list_names % append('69169.' // xs)
      call list_density % append(density)

    case ('yb')
      call list_names % append('70168.' // xs)
      call list_density % append(density * 0.00123_8)
      call list_names % append('70170.' // xs)
      call list_density % append(density * 0.02982_8)
      call list_names % append('70171.' // xs)
      call list_density % append(density * 0.1409_8)
      call list_names % append('70172.' // xs)
      call list_density % append(density * 0.2168_8)
      call list_names % append('70173.' // xs)
      call list_density % append(density * 0.16103_8)
      call list_names % append('70174.' // xs)
      call list_density % append(density * 0.32026_8)
      call list_names % append('70176.' // xs)
      call list_density % append(density * 0.12996_8)

    case ('lu')
      call list_names % append('71175.' // xs)
      call list_density % append(density * 0.97401_8)
      call list_names % append('71176.' // xs)
      call list_density % append(density * 0.02599_8)

    case ('hf')
      call list_names % append('72174.' // xs)
      call list_density % append(density * 0.0016_8)
      call list_names % append('72176.' // xs)
      call list_density % append(density * 0.0526_8)
      call list_names % append('72177.' // xs)
      call list_density % append(density * 0.1860_8)
      call list_names % append('72178.' // xs)
      call list_density % append(density * 0.2728_8)
      call list_names % append('72179.' // xs)
      call list_density % append(density * 0.1362_8)
      call list_names % append('72180.' // xs)
      call list_density % append(density * 0.3508_8)

    case ('ta')
      if (default_expand == ENDF_BVII0 .or. &
           (default_expand >= JEFF_311 .and. default_expand <= JEFF_312) .or. &
           (default_expand >= JENDL_32 .and. default_expand <= JENDL_40)) then
        call list_names % append('73181.' // xs)
        call list_density % append(density)
      else
        call list_names % append('73180.' // xs)
        call list_density % append(density * 0.0001201_8)
        call list_names % append('73181.' // xs)
        call list_density % append(density * 0.9998799_8)
      end if

    case ('w')
      if (default_expand == ENDF_BVII0 .or. default_expand == JEFF_311 &
           .or. default_expand == JEFF_312 .or. &
           (default_expand >= JENDL_32 .and. default_expand <= JENDL_33)) then
        ! Combine W-180 with W-182
        call list_names % append('74182.' // xs)
        call list_density % append(density * 0.2662_8)
        call list_names % append('74183.' // xs)
        call list_density % append(density * 0.1431_8)
        call list_names % append('74184.' // xs)
        call list_density % append(density * 0.3064_8)
        call list_names % append('74186.' // xs)
        call list_density % append(density * 0.2843_8)
      else
        call list_names % append('74180.' // xs)
        call list_density % append(density * 0.0012_8)
        call list_names % append('74182.' // xs)
        call list_density % append(density * 0.2650_8)
        call list_names % append('74183.' // xs)
        call list_density % append(density * 0.1431_8)
        call list_names % append('74184.' // xs)
        call list_density % append(density * 0.3064_8)
        call list_names % append('74186.' // xs)
        call list_density % append(density * 0.2843_8)
      end if

    case ('re')
      call list_names % append('75185.' // xs)
      call list_density % append(density * 0.3740_8)
      call list_names % append('75187.' // xs)
      call list_density % append(density * 0.6260_8)

    case ('os')
      if (default_expand == JEFF_311 .or. default_expand == JEFF_312) then
        call list_names % append('76000.' // xs)
        call list_density % append(density)
      else
        call list_names % append('76184.' // xs)
        call list_density % append(density * 0.0002_8)
        call list_names % append('76186.' // xs)
        call list_density % append(density * 0.0159_8)
        call list_names % append('76187.' // xs)
        call list_density % append(density * 0.0196_8)
        call list_names % append('76188.' // xs)
        call list_density % append(density * 0.1324_8)
        call list_names % append('76189.' // xs)
        call list_density % append(density * 0.1615_8)
        call list_names % append('76190.' // xs)
        call list_density % append(density * 0.2626_8)
        call list_names % append('76192.' // xs)
        call list_density % append(density * 0.4078_8)
      end if

    case ('ir')
      call list_names % append('77191.' // xs)
      call list_density % append(density * 0.373_8)
      call list_names % append('77193.' // xs)
      call list_density % append(density * 0.627_8)

    case ('pt')
      if (default_expand == JEFF_311 .or. default_expand == JEFF_312) then
        call list_names % append('78000.' // xs)
        call list_density % append(density)
      else
        call list_names % append('78190.' // xs)
        call list_density % append(density * 0.00012_8)
        call list_names % append('78192.' // xs)
        call list_density % append(density * 0.00782_8)
        call list_names % append('78194.' // xs)
        call list_density % append(density * 0.3286_8)
        call list_names % append('78195.' // xs)
        call list_density % append(density * 0.3378_8)
        call list_names % append('78196.' // xs)
        call list_density % append(density * 0.2521_8)
        call list_names % append('78198.' // xs)
        call list_density % append(density * 0.07356_8)
      end if

    case ('au')
      call list_names % append('79197.' // xs)
      call list_density % append(density)

    case ('hg')
      call list_names % append('80196.' // xs)
      call list_density % append(density * 0.0015_8)
      call list_names % append('80198.' // xs)
      call list_density % append(density * 0.0997_8)
      call list_names % append('80199.' // xs)
      call list_density % append(density * 0.1687_8)
      call list_names % append('80200.' // xs)
      call list_density % append(density * 0.2310_8)
      call list_names % append('80201.' // xs)
      call list_density % append(density * 0.1318_8)
      call list_names % append('80202.' // xs)
      call list_density % append(density * 0.2986_8)
      call list_names % append('80204.' // xs)
      call list_density % append(density * 0.0687_8)

    case ('tl')
      if (default_expand == JEFF_311 .or. default_expand == JEFF_312) then
        call list_names % append('81000.' // xs)
        call list_density % append(density)
      else
        call list_names % append('81203.' // xs)
        call list_density % append(density * 0.2952_8)
        call list_names % append('81205.' // xs)
        call list_density % append(density * 0.7048_8)
      end if

    case ('pb')
      call list_names % append('82204.' // xs)
      call list_density % append(density * 0.014_8)
      call list_names % append('82206.' // xs)
      call list_density % append(density * 0.241_8)
      call list_names % append('82207.' // xs)
      call list_density % append(density * 0.221_8)
      call list_names % append('82208.' // xs)
      call list_density % append(density * 0.524_8)

    case ('bi')
      call list_names % append('83209.' // xs)
      call list_density % append(density)

    case ('th')
      call list_names % append('90232.' // xs)
      call list_density % append(density)

    case ('pa')
      call list_names % append('91231.' // xs)
      call list_density % append(density)

    case ('u')
      call list_names % append('92234.' // xs)
      call list_density % append(density * 0.000054_8)
      call list_names % append('92235.' // xs)
      call list_density % append(density * 0.007204_8)
      call list_names % append('92238.' // xs)
      call list_density % append(density * 0.992742_8)

    case default
      call fatal_error("Cannot expand element: " // name)

    end select

  end subroutine expand_natural_element

end module input_xml<|MERGE_RESOLUTION|>--- conflicted
+++ resolved
@@ -1270,24 +1270,13 @@
         call get_node_array(node_lat, "dimension", lat % n_cells)
         lat % is_3d = .true.
       else
-<<<<<<< HEAD
-        message = "Rectangular lattice must be two or three dimensions."
-        call fatal_error()
-=======
         call fatal_error("Rectangular lattice must be two or three dimensions.")
->>>>>>> 11c490b8
       end if
 
       ! Read lattice lower-left location
       if (get_arraysize_double(node_lat, "lower_left") /= n) then
-<<<<<<< HEAD
-        message = "Number of entries on <lower_left> must be the same as &
-             &the number of entries on <dimension>."
-        call fatal_error()
-=======
         call fatal_error("Number of entries on <lower_left> must be the same &
              &as the number of entries on <dimension>.")
->>>>>>> 11c490b8
       end if
 
       allocate(lat % lower_left(n))
@@ -1296,25 +1285,6 @@
       ! Read lattice pitches.
       ! TODO: Remove this deprecation warning in a future release.
       if (check_for_node(node_lat, "width")) then
-<<<<<<< HEAD
-        message = "The use of 'width' is deprecated and will be disallowed in &
-            &a future release.  Use 'pitch' instead.  The utility openmc/src/&
-            &utils/update_lattices.py can be used to automatically update &
-            &geometry.xml files."
-        call warning(deprecation=.true.)
-        if (get_arraysize_double(node_lat, "width") /= n) then
-          message = "Number of entries on <pitch> must be the same as &
-               &the number of entries on <dimension>."
-          call fatal_error()
-        end if
-
-      else if (get_arraysize_double(node_lat, "pitch") /= n) then
-        message = "Number of entries on <pitch> must be the same as &
-             &the number of entries on <dimension>."
-        call fatal_error()
-      end if
-
-=======
         call warning("The use of 'width' is deprecated and will be disallowed &
              &in a future release.  Use 'pitch' instead.  The utility openmc/&
              &src/utils/update_lattices.py can be used to automatically update &
@@ -1329,25 +1299,12 @@
              &the number of entries on <dimension>.")
       end if
 
->>>>>>> 11c490b8
       allocate(lat % pitch(n))
       ! TODO: Remove the 'width' code in a future release.
       if (check_for_node(node_lat, "width")) then
         call get_node_array(node_lat, "width", lat % pitch)
       else
         call get_node_array(node_lat, "pitch", lat % pitch)
-<<<<<<< HEAD
-      end if
-
-      ! TODO: Remove deprecation warning in a future release.
-      if (check_for_node(node_lat, "type")) then
-        message = "The use of 'type' is no longer needed.  The utility &
-            &openmc/src/utils/update_lattices.py can be used to automatically &
-            &update geometry.xml files."
-        call warning(deprecation=.true.)
-      end if
-
-=======
       end if
 
       ! TODO: Remove deprecation warning in a future release.
@@ -1357,7 +1314,6 @@
              &update geometry.xml files.", deprecation=.true.)
       end if
 
->>>>>>> 11c490b8
       ! Copy number of dimensions
       n_x = lat % n_cells(1)
       n_y = lat % n_cells(2)
@@ -1401,10 +1357,9 @@
         n = get_arraysize_double(node_lat, "random_translate")
         if ((n /=2 .and. .not. lat % is_3d) &
             &.or. (n /= 3 .and. lat % is_3d)) then
-          message = "The number of values in <random_translate> of lattice " &
-              &// trim(to_str(lat % id)) // " must be 3 for a 3d lattice or " &
-              &// "2 for a 2d lattice."
-          call fatal_error()
+          call fatal_error("The number of values in <random_translate> of &
+               &lattice " // trim(to_str(lat % id)) // " must be 3 for a 3d &
+               &lattice or 2 for a 2d lattice.")
         else
           allocate(lat % rand_limits(n))
           call get_node_array(node_lat, "random_translate", lat % rand_limits)
@@ -1430,24 +1385,13 @@
       if (check_for_node(node_lat, "id")) then
         call get_node_value(node_lat, "id", lat % id)
       else
-<<<<<<< HEAD
-        message = "Must specify id of lattice in geometry XML file."
-        call fatal_error()
-=======
         call fatal_error("Must specify id of lattice in geometry XML file.")
->>>>>>> 11c490b8
       end if
 
       ! Check to make sure 'id' hasn't been used
       if (lattice_dict % has_key(lat % id)) then
-<<<<<<< HEAD
-        message = "Two or more lattices use the same unique ID: " // &
-             to_str(lat % id)
-        call fatal_error()
-=======
         call fatal_error("Two or more lattices use the same unique ID: " &
              &// to_str(lat % id))
->>>>>>> 11c490b8
       end if
 
       ! Read number of lattice cells in each dimension
@@ -1463,21 +1407,11 @@
       ! Read lattice lower-left location
       n = get_arraysize_double(node_lat, "center")
       if (lat % is_3d .and. n /= 3) then
-<<<<<<< HEAD
-        message = "A hexagonal lattice with <n_axial> must have <center> &
-            &specified by 3 numbers."
-        call fatal_error()
-      else if ((.not. lat % is_3d) .and. n /= 2) then
-        message = "A hexagonal lattice without <n_axial> must have <center> &
-            &specified by 2 numbers."
-        call fatal_error()
-=======
         call fatal_error("A hexagonal lattice with <n_axial> must have &
              &<center> specified by 3 numbers.")
       else if ((.not. lat % is_3d) .and. n /= 2) then
         call fatal_error("A hexagonal lattice without <n_axial> must have &
              &<center> specified by 2 numbers.")
->>>>>>> 11c490b8
       end if
 
       allocate(lat % center(n))
@@ -1486,21 +1420,11 @@
       ! Read lattice pitches
       n = get_arraysize_double(node_lat, "pitch")
       if (lat % is_3d .and. n /= 2) then
-<<<<<<< HEAD
-        message = "A hexagonal lattice with <n_axial> must have <pitch> &
-            &specified by 2 numbers."
-        call fatal_error()
-      else if ((.not. lat % is_3d) .and. n /= 1) then
-        message = "A hexagonal lattice without <n_axial> must have <pitch> &
-            &specified by 1 number."
-        call fatal_error()
-=======
         call fatal_error("A hexagonal lattice with <n_axial> must have <pitch> &
               &specified by 2 numbers.")
       else if ((.not. lat % is_3d) .and. n /= 1) then
         call fatal_error("A hexagonal lattice without <n_axial> must have &
              &<pitch> specified by 1 number.")
->>>>>>> 11c490b8
       end if
 
       allocate(lat % pitch(n))
@@ -1514,27 +1438,14 @@
       ! Check that number of universes matches size
       n = get_arraysize_integer(node_lat, "universes")
       if (n /= (3*n_rings**2 - 3*n_rings + 1)*n_z) then
-<<<<<<< HEAD
-        message = "Number of universes on <universes> does not match size of &
-             &lattice " // trim(to_str(lat % id)) // "."
-        call fatal_error()
-=======
         call fatal_error("Number of universes on <universes> does not match &
              &size of lattice " // trim(to_str(lat % id)) // ".")
->>>>>>> 11c490b8
       end if
 
       allocate(temp_int_array(n))
       call get_node_array(node_lat, "universes", temp_int_array)
 
       ! Read universes
-<<<<<<< HEAD
-      ! TODO: The index walk in the k loops can be made a little more
-      ! efficient.  They currently sometimes change index values and then
-      ! change them again before use.
-
-=======
->>>>>>> 11c490b8
       ! Universes in hexagonal lattices are stored in a manner that represents
       ! a skewed coordinate system: (x, alpha) rather than (x, y).  There is
       ! no obvious, direct relationship between the order of universes in the
@@ -1626,16 +1537,12 @@
         end if
       end if
 
-<<<<<<< HEAD
       ! Raise an error for random translations specified in a hex lattice.
       if (check_for_node(node_lat, "random_translate")) then
-        message = "The <random_translate> subelement is not implemented for " &
-            & // "hexagonal lattices."
-        call warning()
-      end if
-
-=======
->>>>>>> 11c490b8
+        call warning("The <random_translate> subelement is not implemented for &
+             &hexagonal lattices.")
+      end if
+
       ! Add lattice to dictionary
       call lattice_dict % add_key(lat % id, n_rlats + i)
 
