--- conflicted
+++ resolved
@@ -123,11 +123,7 @@
 
         last_cell = p % coord % cell
         p % coord % cell = NONE
-<<<<<<< HEAD
-        if (any(lattice_translation /= (/0, 0, 0/))) then
-=======
         if (any(lattice_translation /= 0)) then
->>>>>>> 11c490b8
           ! Particle crosses lattice boundary
           p % surface = NONE
           call cross_lattice(p, lattice_translation)
