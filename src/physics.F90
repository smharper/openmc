module physics

  use algorithm,              only: binary_search
  use constants
  use cross_section,          only: elastic_xs_0K
  use endf,                   only: reaction_name
  use error,                  only: fatal_error, warning
  use global
  use material_header,        only: Material
  use math
  use mesh,                   only: get_mesh_indices
  use message_passing
  use nuclide_header
  use output,                 only: write_message
  use particle_header,        only: Particle
  use particle_restart_write, only: write_particle_restart
  use physics_common
  use random_lcg,             only: prn, advance_prn_seed, prn_set_stream
  use reaction_header,        only: Reaction
  use secondary_uncorrelated, only: UncorrelatedAngleEnergy
  use string,                 only: to_str

  implicit none

contains

!===============================================================================
! COLLISION samples a nuclide and reaction and then calls the appropriate
! routine for that reaction
!===============================================================================

  subroutine collision(p)

    type(Particle), intent(inout) :: p

    ! Store pre-collision particle properties
    p % last_wgt = p % wgt
    p % last_E   = p % E
    p % last_uvw = p % coord(1) % uvw

    ! Add to collision counter for particle
    p % n_collision = p % n_collision + 1

    ! Sample nuclide/reaction for the material the particle is in
    call sample_reaction(p)

    ! Display information about collision
    if (verbosity >= 10 .or. trace) then
      call write_message("    " // trim(reaction_name(p % event_MT)) &
           &// " with " // trim(adjustl(nuclides(p % event_nuclide) % name)) &
           &// ". Energy = " // trim(to_str(p % E)) // " eV.")
    end if

    ! check for very low energy
    if (p % E < 1.0e-100_8) then
      p % alive = .false.
      if (master) call warning("Killing neutron with extremely low energy")
    end if

    ! Advance URR seed stream 'N' times after energy changes
    if (p % E /= p % last_E) then
      call prn_set_stream(STREAM_URR_PTABLE)
      call advance_prn_seed(size(nuclides, kind=8))
      call prn_set_stream(STREAM_TRACKING)
    endif

  end subroutine collision

!===============================================================================
! SAMPLE_REACTION samples a nuclide based on the macroscopic cross sections for
! each nuclide within a material and then samples a reaction for that nuclide
! and calls the appropriate routine to process the physics. Note that there is
! special logic when suvival biasing is turned on since fission and
! disappearance are treated implicitly.
!===============================================================================

  subroutine sample_reaction(p)

    type(Particle), intent(inout) :: p

    integer :: i_nuclide    ! index in nuclides array
    integer :: i_nuc_mat    ! index in material's nuclides array
    integer :: i_reaction   ! index in nuc % reactions array
    type(Nuclide), pointer :: nuc

    call sample_nuclide(p, 'total  ', i_nuclide, i_nuc_mat)

    ! Get pointer to table
    nuc => nuclides(i_nuclide)

    ! Save which nuclide particle had collision with
    p % event_nuclide = i_nuclide

    ! Create fission bank sites. Note that while a fission reaction is sampled,
    ! it never actually "happens", i.e. the weight of the particle does not
    ! change when sampling fission sites. The following block handles all
    ! absorption (including fission)

    if (nuc % fissionable) then
      if (run_mode == MODE_EIGENVALUE) then
        call sample_fission(i_nuclide, p % E, i_reaction)
        call create_fission_sites(p, i_nuclide, i_reaction, fission_bank, n_bank)
      elseif (run_mode == MODE_FIXEDSOURCE .and. create_fission_neutrons) then
        call sample_fission(i_nuclide, p % E, i_reaction)
        call create_fission_sites(p, i_nuclide, i_reaction, &
             p % secondary_bank, p % n_secondary)
      end if
    end if

    ! If survival biasing is being used, the following subroutine adjusts the
    ! weight of the particle. Otherwise, it checks to see if absorption occurs

    if (micro_xs(i_nuclide) % absorption > ZERO) then
      call absorption(p, i_nuclide)
    else
      p % absorb_wgt = ZERO
    end if
    if (.not. p % alive) return

    ! Sample a scattering reaction and determine the secondary energy of the
    ! exiting neutron
    call scatter(p, i_nuclide, i_nuc_mat)

    ! Play russian roulette if survival biasing is turned on

    if (survival_biasing) then
      call russian_roulette(p)
      if (.not. p % alive) return
    end if

    ! Kill neutron under certain energy
    if (p % E < energy_cutoff) then
      p % alive = .false.
      p % wgt = ZERO
      p % last_wgt = ZERO
    end if

  end subroutine sample_reaction

!===============================================================================
! SAMPLE_NUCLIDE
!===============================================================================

  subroutine sample_nuclide(p, base, i_nuclide, i_nuc_mat)

    type(Particle), intent(in) :: p
    character(7),   intent(in) :: base      ! which reaction to sample based on
    integer, intent(out)       :: i_nuclide
    integer, intent(out)       :: i_nuc_mat

    real(8) :: prob
    real(8) :: cutoff
    real(8) :: atom_density ! atom density of nuclide in atom/b-cm
    real(8) :: sigma        ! microscopic total xs for nuclide
    type(Material), pointer :: mat

    ! Get pointer to current material
    mat => materials(p % material)

    ! Sample cumulative distribution function
    select case (base)
    case ('total')
      cutoff = prn() * material_xs % total
    case ('scatter')
      cutoff = prn() * (material_xs % total - material_xs % absorption)
    case ('fission')
      cutoff = prn() * material_xs % fission
    end select

    i_nuc_mat = 0
    prob = ZERO
    do while (prob < cutoff)
      i_nuc_mat = i_nuc_mat + 1

      ! Check to make sure that a nuclide was sampled
      if (i_nuc_mat > mat % n_nuclides) then
        call write_particle_restart(p)
        call fatal_error("Did not sample any nuclide during collision.")
      end if

      ! Find atom density
      i_nuclide    = mat % nuclide(i_nuc_mat)
      atom_density = mat % atom_density(i_nuc_mat)

      ! Determine microscopic cross section
      select case (base)
      case ('total')
        sigma = atom_density * micro_xs(i_nuclide) % total
      case ('scatter')
        sigma = atom_density * (micro_xs(i_nuclide) % total - &
             micro_xs(i_nuclide) % absorption)
      case ('fission')
        sigma = atom_density * micro_xs(i_nuclide) % fission
      end select

      ! Increment probability to compare to cutoff
      prob = prob + sigma
    end do

  end subroutine sample_nuclide

!===============================================================================
! SAMPLE_FISSION
!===============================================================================

  subroutine sample_fission(i_nuclide, E, i_reaction)
    integer, intent(in)  :: i_nuclide  ! index in nuclides array
    real(8), intent(in)  :: E          ! incident neutron energy
    integer, intent(out) :: i_reaction ! index in nuc % reactions array

    integer :: i
    integer :: i_grid
    integer :: i_temp
    real(8) :: f
    real(8) :: prob
    real(8) :: cutoff
    type(Nuclide), pointer :: nuc

    ! Get pointer to nuclide
    nuc => nuclides(i_nuclide)

    ! If we're in the URR, by default use the first fission reaction. We also
    ! default to the first reaction if we know that there are no partial fission
    ! reactions
    if (micro_xs(i_nuclide) % use_ptable .or. &
         .not. nuc % has_partial_fission) then
      i_reaction = nuc % index_fission(1)
      return
    end if

    ! Check to see if we are in a windowed multipole range.  WMP only supports
    ! the first fission reaction.
    if (nuc % mp_present) then
      if (E >= nuc % multipole % start_E .and. &
           E <= nuc % multipole % end_E) then
        i_reaction = nuc % index_fission(1)
        return
      end if
    end if

    ! Get grid index and interpolatoin factor and sample fission cdf
    i_temp = micro_xs(i_nuclide) % index_temp
    i_grid = micro_xs(i_nuclide) % index_grid
    f      = micro_xs(i_nuclide) % interp_factor
    cutoff = prn() * micro_xs(i_nuclide) % fission
    prob   = ZERO

    ! Loop through each partial fission reaction type

    FISSION_REACTION_LOOP: do i = 1, nuc % n_fission
      i_reaction = nuc % index_fission(i)

      associate (xs => nuc % reactions(i_reaction) % xs(i_temp))
        ! if energy is below threshold for this reaction, skip it
        if (i_grid < xs % threshold) cycle

        ! add to cumulative probability
        prob = prob + ((ONE - f) * xs % value(i_grid - xs % threshold + 1) &
             + f*(xs % value(i_grid - xs % threshold + 2)))
      end associate

      ! Create fission bank sites if fission occurs
      if (prob > cutoff) exit FISSION_REACTION_LOOP
    end do FISSION_REACTION_LOOP

  end subroutine sample_fission

!===============================================================================
! ABSORPTION
!===============================================================================

  subroutine absorption(p, i_nuclide)
    type(Particle), intent(inout) :: p
    integer,        intent(in)    :: i_nuclide

    if (survival_biasing) then
      ! Determine weight absorbed in survival biasing
      p % absorb_wgt = p % wgt * micro_xs(i_nuclide) % absorption / &
           micro_xs(i_nuclide) % total

      ! Adjust weight of particle by probability of absorption
      p % wgt = p % wgt - p % absorb_wgt
      p % last_wgt = p % wgt

      ! Score implicit absorption estimate of keff
      if (run_mode == MODE_EIGENVALUE) then
        global_tally_absorption = global_tally_absorption + p % absorb_wgt * &
             micro_xs(i_nuclide) % nu_fission / micro_xs(i_nuclide) % absorption
      end if
    else
      ! See if disappearance reaction happens
      if (micro_xs(i_nuclide) % absorption > &
           prn() * micro_xs(i_nuclide) % total) then
        ! Score absorption estimate of keff
        if (run_mode == MODE_EIGENVALUE) then
          global_tally_absorption = global_tally_absorption + p % wgt * &
               micro_xs(i_nuclide) % nu_fission / micro_xs(i_nuclide) % absorption
        end if

        p % alive = .false.
        p % event = EVENT_ABSORB
        p % event_MT = N_DISAPPEAR
      end if
    end if

  end subroutine absorption

!===============================================================================
! SCATTER
!===============================================================================

  subroutine scatter(p, i_nuclide, i_nuc_mat)
    type(Particle), intent(inout) :: p
    integer,        intent(in)    :: i_nuclide
    integer,        intent(in)    :: i_nuc_mat

    integer :: i
    integer :: i_temp
    integer :: i_grid
    real(8) :: f
    real(8) :: prob
    real(8) :: cutoff
    real(8) :: uvw_new(3) ! outgoing uvw for iso-in-lab scattering
    real(8) :: uvw_old(3) ! incoming uvw for iso-in-lab scattering
    real(8) :: phi        ! azimuthal angle for iso-in-lab scattering
    real(8) :: kT         ! temperature in eV
    logical :: sampled    ! whether or not a reaction type has been sampled
    type(Nuclide),  pointer :: nuc

    ! copy incoming direction
    uvw_old(:) = p % coord(1) % uvw

    ! Get pointer to nuclide and grid index/interpolation factor
    nuc    => nuclides(i_nuclide)
    i_temp =  micro_xs(i_nuclide) % index_temp
    i_grid =  micro_xs(i_nuclide) % index_grid
    f      =  micro_xs(i_nuclide) % interp_factor

    ! For tallying purposes, this routine might be called directly. In that
    ! case, we need to sample a reaction via the cutoff variable
    cutoff = prn() * (micro_xs(i_nuclide) % total - &
         micro_xs(i_nuclide) % absorption)
    sampled = .false.

    prob = micro_xs(i_nuclide) % elastic - micro_xs(i_nuclide) % thermal
    if (prob > cutoff) then
      ! =======================================================================
      ! NON-S(A,B) ELASTIC SCATTERING

      ! Determine temperature
      if (nuc % mp_present) then
        kT = p % sqrtkT**2
      else
<<<<<<< HEAD
        ! Determine temperature
        if (nuc % mp_present) then
          kT = p % sqrtkT**2
        else
          kT = nuc % kTs(micro_xs(i_nuclide) % index_temp)
        end if

        ! Perform collision physics for elastic scattering
        call elastic_scatter(i_nuclide, nuc % reactions(1), kT, &
             p % E, p % coord(1) % uvw, p % mu, p % wgt, p % target_v2)
=======
        kT = nuc % kTs(micro_xs(i_nuclide) % index_temp)
>>>>>>> 1ada0f4e
      end if

      ! Perform collision physics for elastic scattering
      call elastic_scatter(i_nuclide, nuc % reactions(1), kT, p % E, &
                           p % coord(1) % uvw, p % mu, p % wgt)

      p % event_MT = ELASTIC
      sampled = .true.
    end if

    prob = micro_xs(i_nuclide) % elastic
    if (prob > cutoff .and. .not. sampled) then
      ! =======================================================================
      ! S(A,B) SCATTERING

      call sab_scatter(i_nuclide, micro_xs(i_nuclide) % index_sab, p % E, &
                       p % coord(1) % uvw, p % mu)

      p % event_MT = ELASTIC
      sampled = .true.
    end if

    if (.not. sampled) then
      ! =======================================================================
      ! INELASTIC SCATTERING

      ! note that indexing starts from 2 since nuc % reactions(1) is elastic
      ! scattering
      i = 1
      do while (prob < cutoff)
        i = i + 1

        ! Check to make sure inelastic scattering reaction sampled
        if (i > size(nuc % reactions)) then
          call write_particle_restart(p)
          call fatal_error("Did not sample any reaction for nuclide " &
               &// trim(nuc % name))
        end if

        associate (rx => nuc % reactions(i))
          ! Skip fission reactions
          if (rx % MT == N_FISSION .or. rx % MT == N_F .or. rx % MT == N_NF &
               .or. rx % MT == N_2NF .or. rx % MT == N_3NF) cycle

          ! Some materials have gas production cross sections with MT > 200 that
          ! are duplicates. Also MT=4 is total level inelastic scattering which
          ! should be skipped
          if (rx % MT >= 200 .or. rx % MT == N_LEVEL) cycle

          associate (xs => rx % xs(i_temp))
            ! if energy is below threshold for this reaction, skip it
            if (i_grid < xs % threshold) cycle

            ! add to cumulative probability
            prob = prob + ((ONE - f)*xs % value(i_grid - xs % threshold + 1) &
                 + f*(xs % value(i_grid - xs % threshold + 2)))
          end associate
        end associate
      end do

      ! Perform collision physics for inelastic scattering
      call inelastic_scatter(nuc, nuc%reactions(i), p)
      p % event_MT = nuc % reactions(i) % MT

    end if

    ! Set event component
    p % event = EVENT_SCATTER

    ! Sample new outgoing angle for isotropic in lab scattering
    if (materials(p % material) % p0(i_nuc_mat)) then

      ! Sample isotropic-in-lab outgoing direction
      uvw_new(1) = TWO * prn() - ONE
      phi = TWO * PI * prn()
      uvw_new(2) = cos(phi) * sqrt(ONE - uvw_new(1)*uvw_new(1))
      uvw_new(3) = sin(phi) * sqrt(ONE - uvw_new(1)*uvw_new(1))
      p % mu = dot_product(uvw_old, uvw_new)

      ! Change direction of particle
      p % coord(1) % uvw = uvw_new
    end if

  end subroutine scatter

!===============================================================================
! ELASTIC_SCATTER treats the elastic scattering of a neutron with a
! target.
!===============================================================================

  subroutine elastic_scatter(i_nuclide, rxn, kT, E, uvw, mu_lab, wgt, target_v2)
    integer, intent(in)     :: i_nuclide
    type(Reaction), intent(in) :: rxn
    real(8), intent(in)     :: kT      ! temperature in eV
    real(8), intent(inout)  :: E
    real(8), intent(inout)  :: uvw(3)
    real(8), intent(out)    :: mu_lab
    real(8), intent(inout)  :: wgt
    real(8), intent(out)    :: target_v2

    real(8) :: awr       ! atomic weight ratio of target
    real(8) :: mu_cm     ! cosine of polar angle in center-of-mass
    real(8) :: vel       ! magnitude of velocity
    real(8) :: v_n(3)    ! velocity of neutron
    real(8) :: v_cm(3)   ! velocity of center-of-mass
    real(8) :: v_t(3)    ! velocity of target nucleus
    real(8) :: uvw_cm(3) ! directional cosines in center-of-mass
    type(Nuclide), pointer :: nuc

    ! Get pointer to nuclide
    nuc => nuclides(i_nuclide)

    vel = sqrt(E)
    awr = nuc % awr

    ! Neutron velocity in LAB
    v_n = vel * uvw

    ! Sample velocity of target nucleus
    if (.not. micro_xs(i_nuclide) % use_ptable) then
      call sample_target_velocity(nuc, v_t, E, uvw, v_n, wgt, &
           micro_xs(i_nuclide) % elastic, kT)
    else
      v_t = ZERO
    end if
    target_v2 = dot_product(v_t, v_t)

    ! Velocity of center-of-mass
    v_cm = (v_n + awr*v_t)/(awr + ONE)

    ! Transform to CM frame
    v_n = v_n - v_cm

    ! Find speed of neutron in CM
    vel = sqrt(dot_product(v_n, v_n))

    ! Sample scattering angle
    select type (dist => rxn % products(1) % distribution(1) % obj)
    type is (UncorrelatedAngleEnergy)
      if (allocated(dist % angle % energy)) then
        mu_cm = dist % angle % sample(E)
      else
        mu_cm = TWO*prn() - ONE
      end if
    end select

    ! Determine direction cosines in CM
    uvw_cm = v_n/vel

    ! Rotate neutron velocity vector to new angle -- note that the speed of the
    ! neutron in CM does not change in elastic scattering. However, the speed
    ! will change when we convert back to LAB
    v_n = vel * rotate_angle(uvw_cm, mu_cm)

    ! Transform back to LAB frame
    v_n = v_n + v_cm

    E = dot_product(v_n, v_n)
    vel = sqrt(E)

    ! compute cosine of scattering angle in LAB frame by taking dot product of
    ! neutron's pre- and post-collision angle
    mu_lab = dot_product(uvw, v_n) / vel

    ! Set energy and direction of particle in LAB frame
    uvw = v_n / vel

    ! Because of floating-point roundoff, it may be possible for mu_lab to be
    ! outside of the range [-1,1). In these cases, we just set mu_lab to exactly
    ! -1 or 1

    if (abs(mu_lab) > ONE) mu_lab = sign(ONE,mu_lab)

  end subroutine elastic_scatter

!===============================================================================
! SAB_SCATTER performs thermal scattering of a particle with a bound scatterer
! according to a specified S(a,b) table.
!===============================================================================

  subroutine sab_scatter(i_nuclide, i_sab, E, uvw, mu)
    integer, intent(in)     :: i_nuclide ! index in micro_xs
    integer, intent(in)     :: i_sab     ! index in sab_tables
    real(8), intent(inout)  :: E         ! incoming/outgoing energy
    real(8), intent(inout)  :: uvw(3)    ! directional cosines
    real(8), intent(out)    :: mu        ! scattering cosine

    integer :: i            ! incoming energy bin
    integer :: j            ! outgoing energy bin
    integer :: k            ! outgoing cosine bin
    integer :: i_temp       ! temperature index
    integer :: n_energy_out ! number of outgoing energy bins
    real(8) :: f            ! interpolation factor
    real(8) :: r            ! used for skewed sampling & continuous
    real(8) :: E_ij         ! outgoing energy j for E_in(i)
    real(8) :: E_i1j        ! outgoing energy j for E_in(i+1)
    real(8) :: mu_ijk       ! outgoing cosine k for E_in(i) and E_out(j)
    real(8) :: mu_i1jk      ! outgoing cosine k for E_in(i+1) and E_out(j)
    real(8) :: prob         ! probability for sampling Bragg edge
    ! Following are needed only for SAB_SECONDARY_CONT scattering
    integer :: l              ! sampled incoming E bin (is i or i + 1)
    real(8) :: E_i_1, E_i_J   ! endpoints on outgoing grid i
    real(8) :: E_i1_1, E_i1_J ! endpoints on outgoing grid i+1
    real(8) :: E_1, E_J       ! endpoints interpolated between i and i+1
    real(8) :: E_l_j, E_l_j1  ! adjacent E on outgoing grid l
    real(8) :: p_l_j, p_l_j1  ! adjacent p on outgoing grid l
    real(8) :: c_j, c_j1      ! cumulative probability
    real(8) :: frac           ! interpolation factor on outgoing energy
    real(8) :: r1             ! RNG for outgoing energy
    real(8) :: mu_left, mu_right ! adjacent mu values

    i_temp = micro_xs(i_nuclide) % index_temp_sab

    ! Get pointer to S(a,b) table
    associate (sab => sab_tables(i_sab) % data(i_temp))

      ! Determine whether inelastic or elastic scattering will occur
      if (prn() < micro_xs(i_nuclide) % thermal_elastic / &
           micro_xs(i_nuclide) % thermal) then
        ! elastic scattering

        ! Get index and interpolation factor for elastic grid
        if (E < sab % elastic_e_in(1)) then
          i = 1
          f = ZERO
        else
          i = binary_search(sab % elastic_e_in, sab % n_elastic_e_in, E)
          f = (E - sab%elastic_e_in(i)) / &
               (sab%elastic_e_in(i+1) - sab%elastic_e_in(i))
        end if

        ! Select treatment based on elastic mode
        if (sab % elastic_mode == SAB_ELASTIC_DISCRETE) then
          ! With this treatment, we interpolate between two discrete cosines
          ! corresponding to neighboring incoming energies. This is used for
          ! data derived in the incoherent approximation

          ! Sample outgoing cosine bin
          k = 1 + int(prn() * sab % n_elastic_mu)

          ! Determine outgoing cosine corresponding to E_in(i) and E_in(i+1)
          mu_ijk  = sab % elastic_mu(k,i)
          mu_i1jk = sab % elastic_mu(k,i+1)

          ! Cosine of angle between incoming and outgoing neutron
          mu = (1 - f)*mu_ijk + f*mu_i1jk

        elseif (sab % elastic_mode == SAB_ELASTIC_EXACT) then
          ! This treatment is used for data derived in the coherent
          ! approximation, i.e. for crystalline structures that have Bragg
          ! edges.

          ! Sample a Bragg edge between 1 and i
          prob = prn() * sab % elastic_P(i+1)
          if (prob < sab % elastic_P(1)) then
            k = 1
          else
            k = binary_search(sab % elastic_P(1:i+1), i+1, prob)
          end if

          ! Characteristic scattering cosine for this Bragg edge
          mu = ONE - TWO*sab % elastic_e_in(k) / E

        end if

        ! Outgoing energy is same as incoming energy -- no need to do anything

      else
        ! Perform inelastic calculations

        ! Get index and interpolation factor for inelastic grid
        if (E < sab % inelastic_e_in(1)) then
          i = 1
          f = ZERO
        else
          i = binary_search(sab % inelastic_e_in, sab % n_inelastic_e_in, E)
          f = (E - sab%inelastic_e_in(i)) / &
               (sab%inelastic_e_in(i+1) - sab%inelastic_e_in(i))
        end if

        ! Now that we have an incoming energy bin, we need to determine the
        ! outgoing energy bin. This will depend on the "secondary energy
        ! mode". If the mode is 0, then the outgoing energy bin is chosen from a
        ! set of equally-likely bins. If the mode is 1, then the first
        ! two and last two bins are skewed to have lower probabilities than the
        ! other bins (0.1 for the first and last bins and 0.4 for the second and
        ! second to last bins, relative to a normal bin probability of 1).
        ! Finally, if the mode is 2, then a continuous distribution (with
        ! accompanying PDF and CDF is utilized)

        if ((sab_tables(i_sab) % secondary_mode == SAB_SECONDARY_EQUAL) .or. &
             (sab_tables(i_sab) % secondary_mode == SAB_SECONDARY_SKEWED)) then
          if (sab_tables(i_sab) % secondary_mode == SAB_SECONDARY_EQUAL) then
            ! All bins equally likely

            j = 1 + int(prn() * sab % n_inelastic_e_out)
          elseif (sab_tables(i_sab) % secondary_mode == SAB_SECONDARY_SKEWED) then
            ! Distribution skewed away from edge points

            ! Determine number of outgoing energy and angle bins
            n_energy_out = sab % n_inelastic_e_out

            r = prn() * (n_energy_out - 3)
            if (r > ONE) then
              ! equally likely N-4 middle bins
              j = int(r) + 2
            elseif (r > 0.6_8) then
              ! second to last bin has relative probability of 0.4
              j = n_energy_out - 1
            elseif (r > HALF) then
              ! last bin has relative probability of 0.1
              j = n_energy_out
            elseif (r > 0.1_8) then
              ! second bin has relative probability of 0.4
              j = 2
            else
              ! first bin has relative probability of 0.1
              j = 1
            end if
          end if

          ! Determine outgoing energy corresponding to E_in(i) and E_in(i+1)
          E_ij  = sab % inelastic_e_out(j,i)
          E_i1j = sab % inelastic_e_out(j,i+1)

          ! Outgoing energy
          E = (1 - f)*E_ij + f*E_i1j

          ! Sample outgoing cosine bin
          k = 1 + int(prn() * sab % n_inelastic_mu)

          ! Determine outgoing cosine corresponding to E_in(i) and E_in(i+1)
          mu_ijk  = sab % inelastic_mu(k,j,i)
          mu_i1jk = sab % inelastic_mu(k,j,i+1)

          ! Cosine of angle between incoming and outgoing neutron
          mu = (1 - f)*mu_ijk + f*mu_i1jk

        else if (sab_tables(i_sab) % secondary_mode == SAB_SECONDARY_CONT) then
          ! Continuous secondary energy - this is to be similar to
          ! Law 61 interpolation on outgoing energy

          ! Sample between ith and (i+1)th bin
          r = prn()
          if (f > r) then
            l = i + 1
          else
            l = i
          end if

          ! Determine endpoints on grid i
          n_energy_out = sab % inelastic_data(i) % n_e_out
          E_i_1 = sab % inelastic_data(i) % e_out(1)
          E_i_J = sab % inelastic_data(i) % e_out(n_energy_out)

          ! Determine endpoints on grid i + 1
          n_energy_out = sab % inelastic_data(i + 1) % n_e_out
          E_i1_1 = sab % inelastic_data(i + 1) % e_out(1)
          E_i1_J = sab % inelastic_data(i + 1) % e_out(n_energy_out)

          E_1 = E_i_1 + f * (E_i1_1 - E_i_1)
          E_J = E_i_J + f * (E_i1_J - E_i_J)

          ! Determine outgoing energy bin
          ! (First reset n_energy_out to the right value)
          n_energy_out = sab % inelastic_data(l) % n_e_out
          r1 = prn()
          c_j = sab % inelastic_data(l) % e_out_cdf(1)
          do j = 1, n_energy_out - 1
            c_j1 = sab % inelastic_data(l) % e_out_cdf(j + 1)
            if (r1 < c_j1) exit
            c_j = c_j1
          end do

          ! check to make sure k is <= n_energy_out - 1
          j = min(j, n_energy_out - 1)

          ! Get the data to interpolate between
          E_l_j = sab % inelastic_data(l) % e_out(j)
          p_l_j = sab % inelastic_data(l) % e_out_pdf(j)

          ! Next part assumes linear-linear interpolation in standard
          E_l_j1 = sab % inelastic_data(l) % e_out(j + 1)
          p_l_j1 = sab % inelastic_data(l) % e_out_pdf(j + 1)

          ! Find secondary energy (variable E)
          frac = (p_l_j1 - p_l_j) / (E_l_j1 - E_l_j)
          if (frac == ZERO) then
            E = E_l_j + (r1 - c_j) / p_l_j
          else
            E = E_l_j + (sqrt(max(ZERO, p_l_j * p_l_j + &
                 TWO * frac * (r1 - c_j))) - p_l_j) / frac
          end if

          ! Now interpolate between incident energy bins i and i + 1
          if (l == i) then
            E = E_1 + (E - E_i_1) * (E_J - E_1) / (E_i_J - E_i_1)
          else
            E = E_1 + (E - E_i1_1) * (E_J - E_1) / (E_i1_J - E_i1_1)
          end if

          ! Sample outgoing cosine bin
          k = 1 + int(prn() * sab % n_inelastic_mu)

          ! Rather than use the sampled discrete mu directly, it is smeared over
          ! a bin of width min(mu[k] - mu[k-1], mu[k+1] - mu[k]) centered on the
          ! discrete mu value itself.
          associate (mu_l => sab % inelastic_data(l) % mu)
            f = (r1 - c_j)/(c_j1 - c_j)

            ! Determine (k-1)th mu value
            if (k == 1) then
              mu_left = -ONE
            else
              mu_left = mu_l(k-1, j) + f*(mu_l(k-1, j+1) - mu_l(k-1,j))
            end if

            ! Determine kth mu value
            mu = mu_l(k, j) + f*(mu_l(k, j+1) - mu_l(k, j))

            ! Determine (k+1)th mu value
            if (k == sab % n_inelastic_mu) then
              mu_right = ONE - mu
            else
              mu_right = mu_l(k+1, j) + f*(mu_l(k+1, j+1) - mu_l(k+1,j)) - mu
            end if
          end associate

          ! Smear angle
          mu = mu + min(mu - mu_left, mu_right - mu)*(prn() - HALF)

        end if  ! (inelastic secondary energy treatment)
      end if  ! (elastic or inelastic)
    end associate

    ! Because of floating-point roundoff, it may be possible for mu to be
    ! outside of the range [-1,1). In these cases, we just set mu to exactly
    ! -1 or 1

    if (abs(mu) > ONE) mu = sign(ONE,mu)

    ! change direction of particle
    uvw = rotate_angle(uvw, mu)

  end subroutine sab_scatter

!===============================================================================
! SAMPLE_TARGET_VELOCITY samples the target velocity. The constant cross section
! free gas model is the default method. Methods for correctly accounting
! for the energy dependence of cross sections in treating resonance elastic
! scattering such as the DBRC, WCM, and a new, accelerated scheme are also
! implemented here.
!===============================================================================

  subroutine sample_target_velocity(nuc, v_target, E, uvw, v_neut, wgt, xs_eff, kT)
    type(Nuclide), intent(in) :: nuc ! target nuclide at temperature T
    real(8), intent(out)   :: v_target(3) ! target velocity
    real(8), intent(in)    :: E           ! particle energy
    real(8), intent(in)    :: uvw(3)      ! direction cosines
    real(8), intent(in)    :: v_neut(3)   ! neutron velocity
    real(8), intent(inout) :: wgt         ! particle weight
    real(8), intent(in)    :: xs_eff      ! effective elastic xs at temperature T
    real(8), intent(in)    :: kT          ! equilibrium temperature of target in eV

    real(8) :: awr     ! target/neutron mass ratio
    real(8) :: E_rel   ! trial relative energy
    real(8) :: xs_0K   ! 0K xs at E_rel
    real(8) :: wcf     ! weight correction factor
    real(8) :: E_red   ! reduced energy (same as used by Cullen in SIGMA1)
    real(8) :: E_low   ! lowest practical relative energy
    real(8) :: E_up    ! highest practical relative energy
    real(8) :: E_t     ! trial target energy
    real(8) :: xs_max  ! max 0K xs over practical relative energies
    real(8) :: xs_low  ! 0K xs at lowest practical relative energy
    real(8) :: xs_up   ! 0K xs at highest practical relative energy
    real(8) :: m       ! slope for interpolation
    real(8) :: R       ! rejection criterion for DBRC / target speed
    real(8) :: cdf_low ! xs cdf at lowest practical relative energy
    real(8) :: cdf_up  ! xs cdf at highest practical relative energy
    real(8) :: cdf_rel ! trial xs cdf value
    real(8) :: mu      ! cosine between neutron and target velocities

    integer :: i_E_low ! 0K index to lowest practical relative energy
    integer :: i_E_up  ! 0K index to highest practical relative energy
    integer :: i_E_rel ! index to trial relative energy
    integer :: n_grid  ! number of energies on 0K grid

    integer :: sampling_method ! method of target velocity sampling

    awr = nuc % awr

    ! check if nuclide is a resonant scatterer
    if (nuc % resonant) then

      ! sampling method to use
      sampling_method = res_scat_method

      ! upper resonance scattering energy bound (target is at rest above this E)
      if (E > res_scat_energy_max) then
        v_target = ZERO
        return

      ! lower resonance scattering energy bound (should be no resonances below)
      else if (E < res_scat_energy_min) then
        sampling_method = RES_SCAT_CXS
      end if

    ! otherwise, use free gas model
    else
      if (E >= FREE_GAS_THRESHOLD * kT .and. awr > ONE) then
        v_target = ZERO
        return
      else
        sampling_method = RES_SCAT_CXS
      end if
    end if

    ! use appropriate target velocity sampling method
    select case (sampling_method)
    case (RES_SCAT_CXS)

      ! sample target velocity with the constant cross section (cxs) approx.
      call sample_cxs_target_velocity(nuc, v_target, E, uvw, kT)

    case (RES_SCAT_WCM)

      ! sample target velocity with the constant cross section (cxs) approx.
      call sample_cxs_target_velocity(nuc, v_target, E, uvw, kT)

      ! adjust weight as prescribed by the weight correction method (wcm)
      E_rel = dot_product((v_neut - v_target), (v_neut - v_target))
      xs_0K = elastic_xs_0K(E_rel, nuc)
      wcf = xs_0K / xs_eff
      wgt = wcf * wgt

    case (RES_SCAT_DBRC, RES_SCAT_ARES)
      E_red = sqrt(awr * E / kT)
      E_low = max(ZERO, E_red - FOUR)**2 * kT / awr
      E_up  = (E_red + FOUR)**2 * kT / awr

      ! find lower and upper energy bound indices
      ! lower index
      n_grid = size(nuc % energy_0K)
      if (E_low < nuc % energy_0K(1)) then
        i_E_low = 1
      elseif (E_low > nuc % energy_0K(n_grid)) then
        i_E_low = n_grid - 1
      else
        i_E_low = binary_search(nuc % energy_0K, n_grid, E_low)
      end if

      ! upper index
      if (E_up < nuc % energy_0K(1)) then
        i_E_up = 1
      elseif (E_up > nuc % energy_0K(n_grid)) then
        i_E_up = n_grid - 1
      else
        i_E_up = binary_search(nuc % energy_0K, n_grid, E_up)
      end if

      if (i_E_up == i_E_low) then
        ! Handle degenerate case -- if the upper/lower bounds occur for the same
        ! index, then using cxs is probably a good approximation
        call sample_cxs_target_velocity(nuc, v_target, E, uvw, kT)

      else
        if (sampling_method == RES_SCAT_DBRC) then
          ! interpolate xs since we're not exactly at the energy indices
          xs_low = nuc % elastic_0K(i_E_low)
          m = (nuc % elastic_0K(i_E_low + 1) - xs_low) &
               / (nuc % energy_0K(i_E_low + 1) - nuc % energy_0K(i_E_low))
          xs_low = xs_low + m * (E_low - nuc % energy_0K(i_E_low))
          xs_up = nuc % elastic_0K(i_E_up)
          m = (nuc % elastic_0K(i_E_up + 1) - xs_up) &
               / (nuc % energy_0K(i_E_up + 1) - nuc % energy_0K(i_E_up))
          xs_up = xs_up + m * (E_up - nuc % energy_0K(i_E_up))

          ! get max 0K xs value over range of practical relative energies
          xs_max = max(xs_low, &
               maxval(nuc % elastic_0K(i_E_low + 1 : i_E_up)), xs_up)

          DBRC_REJECT_LOOP: do
            ! sample target velocity with the constant cross section (cxs) approx.
            call sample_cxs_target_velocity(nuc, v_target, E, uvw, kT)

            ! perform Doppler broadening rejection correction (dbrc)
            E_rel = dot_product((v_neut - v_target), (v_neut - v_target))
            xs_0K = elastic_xs_0K(E_rel, nuc)
            R = xs_0K / xs_max
            if (prn() < R) exit DBRC_REJECT_LOOP
          end do DBRC_REJECT_LOOP

        elseif (sampling_method == RES_SCAT_ARES) then
          ! interpolate xs CDF since we're not exactly at the energy indices
          ! cdf value at lower bound attainable energy
          m = (nuc % xs_cdf(i_E_low) - nuc % xs_cdf(i_E_low - 1)) &
               / (nuc % energy_0K(i_E_low + 1) - nuc % energy_0K(i_E_low))
          cdf_low = nuc % xs_cdf(i_E_low - 1) &
               + m * (E_low - nuc % energy_0K(i_E_low))
          if (E_low <= nuc % energy_0K(1)) cdf_low = ZERO

          ! cdf value at upper bound attainable energy
          m = (nuc % xs_cdf(i_E_up) - nuc % xs_cdf(i_E_up - 1)) &
               / (nuc % energy_0K(i_E_up + 1) - nuc % energy_0K(i_E_up))
          cdf_up = nuc % xs_cdf(i_E_up - 1) &
               + m * (E_up - nuc % energy_0K(i_E_up))

          ARES_REJECT_LOOP: do

            ! directly sample Maxwellian
            E_t = -kT * log(prn())

            ! sample a relative energy using the xs cdf
            cdf_rel = cdf_low + prn() * (cdf_up - cdf_low)
            i_E_rel = binary_search(nuc % xs_cdf(i_E_low-1:i_E_up), &
                 i_E_up - i_E_low + 2, cdf_rel)
            E_rel = nuc % energy_0K(i_E_low + i_E_rel - 1)
            m = (nuc % xs_cdf(i_E_low + i_E_rel - 1) &
                 - nuc % xs_cdf(i_E_low + i_E_rel - 2)) &
                 / (nuc % energy_0K(i_E_low + i_E_rel) &
                 -  nuc % energy_0K(i_E_low + i_E_rel - 1))
            E_rel = E_rel + (cdf_rel - nuc % xs_cdf(i_E_low + i_E_rel - 2)) / m

            ! perform rejection sampling on cosine between
            ! neutron and target velocities
            mu = (E_t + awr * (E - E_rel)) / (TWO * sqrt(awr * E * E_t))

            if (abs(mu) < ONE) then
              ! set and accept target velocity
              E_t = E_t / awr
              v_target = sqrt(E_t) * rotate_angle(uvw, mu)
              exit ARES_REJECT_LOOP
            end if
          end do ARES_REJECT_LOOP
        end if
      end if
    end select

  end subroutine sample_target_velocity

!===============================================================================
! SAMPLE_CXS_TARGET_VELOCITY samples a target velocity based on the free gas
! scattering formulation, used by most Monte Carlo codes, in which cross section
! is assumed to be constant in energy. Excellent documentation for this method
! can be found in FRA-TM-123.
!===============================================================================

  subroutine sample_cxs_target_velocity(nuc, v_target, E, uvw, kT)
    type(Nuclide), intent(in) :: nuc ! target nuclide at temperature
    real(8), intent(out)         :: v_target(3)
    real(8), intent(in)          :: E
    real(8), intent(in)          :: uvw(3)
    real(8), intent(in)          :: kT      ! equilibrium temperature of target in eV

    real(8) :: awr         ! target/neutron mass ratio
    real(8) :: alpha       ! probability of sampling f2 over f1
    real(8) :: mu          ! cosine of angle between neutron and target vel
    real(8) :: r1, r2      ! pseudo-random numbers
    real(8) :: c           ! cosine used in maxwell sampling
    real(8) :: accept_prob ! probability of accepting combination of vt and mu
    real(8) :: beta_vn     ! beta * speed of neutron
    real(8) :: beta_vt     ! beta * speed of target
    real(8) :: beta_vt_sq  ! (beta * speed of target)^2
    real(8) :: vt          ! speed of target

    awr = nuc % awr

    beta_vn = sqrt(awr * E / kT)
    alpha = ONE/(ONE + sqrt(pi)*beta_vn/TWO)

    do
      ! Sample two random numbers
      r1 = prn()
      r2 = prn()

      if (prn() < alpha) then
        ! With probability alpha, we sample the distribution p(y) =
        ! y*e^(-y). This can be done with sampling scheme C45 frmo the Monte
        ! Carlo sampler

        beta_vt_sq = -log(r1*r2)

      else
        ! With probability 1-alpha, we sample the distribution p(y) = y^2 *
        ! e^(-y^2). This can be done with sampling scheme C61 from the Monte
        ! Carlo sampler

        c = cos(PI/TWO * prn())
        beta_vt_sq = -log(r1) - log(r2)*c*c
      end if

      ! Determine beta * vt
      beta_vt = sqrt(beta_vt_sq)

      ! Sample cosine of angle between neutron and target velocity
      mu = TWO*prn() - ONE

      ! Determine rejection probability
      accept_prob = sqrt(beta_vn*beta_vn + beta_vt_sq - 2*beta_vn*beta_vt*mu) &
           /(beta_vn + beta_vt)

      ! Perform rejection sampling on vt and mu
      if (prn() < accept_prob) exit
    end do

    ! Determine speed of target nucleus
    vt = sqrt(beta_vt_sq*kT/awr)

    ! Determine velocity vector of target nucleus based on neutron's velocity
    ! and the sampled angle between them
    v_target = vt * rotate_angle(uvw, mu)

  end subroutine sample_cxs_target_velocity

!===============================================================================
! CREATE_FISSION_SITES determines the average total, prompt, and delayed
! neutrons produced from fission and creates appropriate bank sites.
!===============================================================================

  subroutine create_fission_sites(p, i_nuclide, i_reaction, bank_array, size_bank)
    type(Particle), intent(inout) :: p
    integer,        intent(in)    :: i_nuclide
    integer,        intent(in)    :: i_reaction
    type(Bank),     intent(inout) :: bank_array(:)
    integer(8),     intent(inout) :: size_bank

    integer :: nu_d(MAX_DELAYED_GROUPS) ! number of delayed neutrons born
    integer :: i                        ! loop index
    integer :: nu                       ! actual number of neutrons produced
    integer :: ijk(3)                   ! indices in ufs mesh
    real(8) :: nu_t                     ! total nu
    real(8) :: weight                   ! weight adjustment for ufs method
    logical :: in_mesh                  ! source site in ufs mesh?
    type(Nuclide),  pointer :: nuc

    ! Get pointers
    nuc => nuclides(i_nuclide)

    ! TODO: Heat generation from fission

    ! If uniform fission source weighting is turned on, we increase of decrease
    ! the expected number of fission sites produced

    if (ufs) then
      ! Determine indices on ufs mesh for current location
      call get_mesh_indices(ufs_mesh, p % coord(1) % xyz, ijk, in_mesh)
      if (.not. in_mesh) then
        call write_particle_restart(p)
        call fatal_error("Source site outside UFS mesh!")
      end if

      if (source_frac(1,ijk(1),ijk(2),ijk(3)) /= ZERO) then
        weight = ufs_mesh % volume_frac / source_frac(1,ijk(1),ijk(2),ijk(3))
      else
        weight = ONE
      end if
    else
      weight = ONE
    end if

    ! Determine expected number of neutrons produced
    nu_t = p % wgt / keff * weight * micro_xs(i_nuclide) % nu_fission / &
         micro_xs(i_nuclide) % total

    ! Sample number of neutrons produced
    if (prn() > nu_t - int(nu_t)) then
      nu = int(nu_t)
    else
      nu = int(nu_t) + 1
    end if

    ! Check for bank size getting hit. For fixed source calculations, this is a
    ! fatal error. For eigenvalue calculations, it just means that k-effective
    ! was too high for a single batch.
    if (size_bank + nu > size(bank_array)) then
      if (run_mode == MODE_FIXEDSOURCE) then
        call fatal_error("Secondary particle bank size limit reached. If you &
             &are running a subcritical multiplication problem, k-effective &
             &may be too close to one.")
      else
        if (master) call warning("Maximum number of sites in fission bank &
             &reached. This can result in irreproducible results using different &
             &numbers of processes/threads.")
      end if
    end if

    ! Bank source neutrons
    if (nu == 0 .or. size_bank == size(bank_array)) return

    ! Initialize counter of delayed neutrons encountered for each delayed group
    ! to zero.
    nu_d(:) = 0

    p % fission = .true. ! Fission neutrons will be banked
    do i = int(size_bank,4) + 1, int(min(size_bank + nu, int(size(bank_array),8)),4)
      ! Bank source neutrons by copying particle data
      bank_array(i) % xyz = p % coord(1) % xyz

      ! Set weight of fission bank site
      bank_array(i) % wgt = ONE/weight

      ! Sample delayed group and angle/energy for fission reaction
      call sample_fission_neutron(nuc, nuc % reactions(i_reaction), &
           p % E, bank_array(i))

      ! Set delayed group on particle too
      p % delayed_group = bank_array(i) % delayed_group

      ! Increment the number of neutrons born delayed
      if (p % delayed_group > 0) then
        nu_d(p % delayed_group) = nu_d(p % delayed_group) + 1
      end if
    end do

    ! increment number of bank sites
    size_bank = min(size_bank + nu, int(size(bank_array),8))

    ! Store total and delayed weight banked for analog fission tallies
    p % n_bank   = nu
    p % wgt_bank = nu/weight
    p % n_delayed_bank(:) = nu_d(:)

  end subroutine create_fission_sites

!===============================================================================
! SAMPLE_FISSION_NEUTRON
!===============================================================================

  subroutine sample_fission_neutron(nuc, rxn, E_in, site)
    type(Nuclide),  intent(in)    :: nuc
    type(Reaction), intent(in)    :: rxn
    real(8),        intent(in)    :: E_in
    type(Bank),     intent(inout) :: site

    integer :: group        ! index on nu energy grid / precursor group
    integer :: n_sample     ! number of resamples
    real(8) :: nu_t         ! total nu
    real(8) :: nu_d         ! delayed nu
    real(8) :: beta         ! delayed neutron fraction
    real(8) :: xi           ! random number
    real(8) :: yield        ! delayed neutron precursor yield
    real(8) :: prob         ! cumulative probability
    real(8) :: mu           ! cosine of scattering angle
    real(8) :: phi          ! azimuthal angle

    ! Sample cosine of angle -- fission neutrons are always emitted
    ! isotropically. Sometimes in ACE data, fission reactions actually have
    ! an angular distribution listed, but for those that do, it's simply just
    ! a uniform distribution in mu
    mu = TWO * prn() - ONE

    ! Sample azimuthal angle uniformly in [0,2*pi)
    phi = TWO*PI*prn()
    site % uvw(1) = mu
    site % uvw(2) = sqrt(ONE - mu*mu) * cos(phi)
    site % uvw(3) = sqrt(ONE - mu*mu) * sin(phi)

    ! Determine total nu, delayed nu, and delayed neutron fraction
    nu_t = nuc % nu(E_in, EMISSION_TOTAL)
    nu_d = nuc % nu(E_in, EMISSION_DELAYED)
    beta = nu_d / nu_t

    if (prn() < beta) then
      ! ====================================================================
      ! DELAYED NEUTRON SAMPLED

      ! sampled delayed precursor group
      xi = prn()*nu_d
      prob = ZERO
      do group = 1, nuc % n_precursor

        ! determine delayed neutron precursor yield for group j
        yield = rxn % products(1 + group) % yield % evaluate(E_in)

        ! Check if this group is sampled
        prob = prob + yield
        if (xi < prob) exit
      end do

      ! if the sum of the probabilities is slightly less than one and the
      ! random number is greater, j will be greater than nuc %
      ! n_precursor -- check for this condition
      group = min(group, nuc % n_precursor)

      ! set the delayed group for the particle born from fission
      site % delayed_group = group

      n_sample = 0
      do
        ! sample from energy/angle distribution -- note that mu has already been
        ! sampled above and doesn't need to be resampled
        call rxn % products(1 + group) % sample(E_in, site % E, mu)

        ! resample if energy is greater than maximum neutron energy
        if (site % E < energy_max_neutron) exit

        ! check for large number of resamples
        n_sample = n_sample + 1
        if (n_sample == MAX_SAMPLE) then
          ! call write_particle_restart(p)
          call fatal_error("Resampled energy distribution maximum number of " &
               // "times for nuclide " // nuc % name)
        end if
      end do

    else
      ! ====================================================================
      ! PROMPT NEUTRON SAMPLED

      ! set the delayed group for the particle born from fission to 0
      site % delayed_group = 0

      ! sample from prompt neutron energy distribution
      n_sample = 0
      do
        call rxn % products(1) % sample(E_in, site % E, mu)

        ! resample if energy is greater than maximum neutron energy
        if (site % E < energy_max_neutron) exit

        ! check for large number of resamples
        n_sample = n_sample + 1
        if (n_sample == MAX_SAMPLE) then
          ! call write_particle_restart(p)
          call fatal_error("Resampled energy distribution maximum number of " &
               // "times for nuclide " // nuc % name)
        end if
      end do
    end if

  end subroutine sample_fission_neutron

!===============================================================================
! INELASTIC_SCATTER handles all reactions with a single secondary neutron (other
! than fission), i.e. level scattering, (n,np), (n,na), etc.
!===============================================================================

  subroutine inelastic_scatter(nuc, rxn, p)
    type(Nuclide), intent(in)    :: nuc
    type(Reaction),   intent(in)    :: rxn
    type(Particle),   intent(inout) :: p

    integer :: i      ! loop index
    real(8) :: E      ! energy in lab (incoming/outgoing)
    real(8) :: mu     ! cosine of scattering angle in lab
    real(8) :: A      ! atomic weight ratio of nuclide
    real(8) :: E_in   ! incoming energy
    real(8) :: E_cm   ! outgoing energy in center-of-mass
    real(8) :: yield  ! neutron yield

    ! copy energy of neutron
    E_in = p % E

    ! sample outgoing energy and scattering cosine
    call rxn % products(1) % sample(E_in, E, mu)

    ! if scattering system is in center-of-mass, transfer cosine of scattering
    ! angle and outgoing energy from CM to LAB
    if (rxn % scatter_in_cm) then
      E_cm = E

      ! determine outgoing energy in lab
      A = nuc%awr
      E = E_cm + (E_in + TWO * mu * (A+ONE) * sqrt(E_in * E_cm)) &
           / ((A+ONE)*(A+ONE))

      ! determine outgoing angle in lab
      mu = mu * sqrt(E_cm/E) + ONE/(A+ONE) * sqrt(E_in/E)
    end if

    ! Because of floating-point roundoff, it may be possible for mu to be
    ! outside of the range [-1,1). In these cases, we just set mu to exactly -1
    ! or 1
    if (abs(mu) > ONE) mu = sign(ONE,mu)

    ! Set outgoing energy and scattering angle
    p % E = E
    p % mu = mu

    ! change direction of particle
    p % coord(1) % uvw = rotate_angle(p % coord(1) % uvw, mu)

    ! evaluate yield
    yield = rxn % products(1) % yield % evaluate(E_in)
    if (mod(yield, ONE) == ZERO) then
      ! If yield is integral, create exactly that many secondary particles
      do i = 1, nint(yield) - 1
        call p % create_secondary(p % coord(1) % uvw, NEUTRON, run_CE=.true.)
      end do
    else
      ! Otherwise, change weight of particle based on yield
      p % wgt = yield * p % wgt
    end if

  end subroutine inelastic_scatter

end module physics<|MERGE_RESOLUTION|>--- conflicted
+++ resolved
@@ -351,25 +351,12 @@
       if (nuc % mp_present) then
         kT = p % sqrtkT**2
       else
-<<<<<<< HEAD
-        ! Determine temperature
-        if (nuc % mp_present) then
-          kT = p % sqrtkT**2
-        else
-          kT = nuc % kTs(micro_xs(i_nuclide) % index_temp)
-        end if
-
-        ! Perform collision physics for elastic scattering
-        call elastic_scatter(i_nuclide, nuc % reactions(1), kT, &
-             p % E, p % coord(1) % uvw, p % mu, p % wgt, p % target_v2)
-=======
         kT = nuc % kTs(micro_xs(i_nuclide) % index_temp)
->>>>>>> 1ada0f4e
       end if
 
       ! Perform collision physics for elastic scattering
       call elastic_scatter(i_nuclide, nuc % reactions(1), kT, p % E, &
-                           p % coord(1) % uvw, p % mu, p % wgt)
+                           p % coord(1) % uvw, p % mu, p % wgt, p % target_v2)
 
       p % event_MT = ELASTIC
       sampled = .true.
